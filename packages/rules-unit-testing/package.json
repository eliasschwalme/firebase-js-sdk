--- conflicted
+++ resolved
@@ -54,10 +54,6 @@
     "url": "https://github.com/firebase/firebase-js-sdk/issues"
   },
   "dependencies": {
-<<<<<<< HEAD
-    "undici": "5.26.5",
-=======
->>>>>>> bebecdaa
     "node-fetch": "2.6.7",
     "@types/node-fetch": "2.6.4"
   }
