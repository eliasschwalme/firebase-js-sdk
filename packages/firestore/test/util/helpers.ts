/**
 * @license
 * Copyright 2017 Google LLC
 *
 * Licensed under the Apache License, Version 2.0 (the "License");
 * you may not use this file except in compliance with the License.
 * You may obtain a copy of the License at
 *
 *   http://www.apache.org/licenses/LICENSE-2.0
 *
 * Unless required by applicable law or agreed to in writing, software
 * distributed under the License is distributed on an "AS IS" BASIS,
 * WITHOUT WARRANTIES OR CONDITIONS OF ANY KIND, either express or implied.
 * See the License for the specific language governing permissions and
 * limitations under the License.
 */

import * as firestore from '@firebase/firestore-types';

import * as api from '../../src/protos/firestore_proto_api';

import { expect } from 'chai';

import { Blob } from '../../src/api/blob';
import { fromDotSeparatedString } from '../../src/api/field_path';
import { UserDataWriter } from '../../src/api/user_data_writer';
import {
  parseQueryValue,
  parseUpdateData,
  UserDataReader
} from '../../src/api/user_data_reader';
import { DatabaseId } from '../../src/core/database_info';
import {
  Bound,
  Direction,
  FieldFilter,
  Operator,
  OrderBy
} from '../../src/core/query';
import { SnapshotVersion } from '../../src/core/snapshot_version';
import { TargetId } from '../../src/core/types';
import {
  AddedLimboDocument,
  LimboDocumentChange,
  RemovedLimboDocument,
  View,
  ViewChange
} from '../../src/core/view';
import { LocalViewChanges } from '../../src/local/local_view_changes';
import { TargetData, TargetPurpose } from '../../src/local/target_data';
import {
  DocumentKeySet,
  documentKeySet,
  MaybeDocumentMap,
  maybeDocumentMap
} from '../../src/model/collections';
import {
  compareDocumentsByField,
  Document,
  DocumentOptions,
  MaybeDocument,
  NoDocument,
  UnknownDocument
} from '../../src/model/document';
import { DocumentComparator } from '../../src/model/document_comparator';
import { DocumentKey } from '../../src/model/document_key';
import { DocumentSet } from '../../src/model/document_set';
import { JsonObject, ObjectValue } from '../../src/model/object_value';
import {
  DeleteMutation,
  FieldMask,
  MutationResult,
  PatchMutation,
  Precondition,
  SetMutation,
  TransformMutation
} from '../../src/model/mutation';
import { FieldPath, ResourcePath } from '../../src/model/path';
import { RemoteEvent, TargetChange } from '../../src/remote/remote_event';
import {
  DocumentWatchChange,
  WatchChangeAggregator,
  WatchTargetChange,
  WatchTargetChangeState
} from '../../src/remote/watch_change';
import { debugAssert, fail } from '../../src/util/assert';
import { primitiveComparator } from '../../src/util/misc';
import { Dict, forEach } from '../../src/util/obj';
import { SortedMap } from '../../src/util/sorted_map';
import { SortedSet } from '../../src/util/sorted_set';
import { FIRESTORE, query } from './api_helpers';
import { ByteString } from '../../src/util/byte_string';
import { decodeBase64, encodeBase64 } from '../../src/platform/base64';
import {
  JsonProtoSerializer,
  toDocument,
  toName,
  toVersion
} from '../../src/remote/serializer';
import { Timestamp } from '../../src/api/timestamp';
import { DocumentReference } from '../../src/api/database';
import { DeleteFieldValueImpl } from '../../src/api/field_value';
import { Code, FirestoreError } from '../../src/util/error';
import { JSON_SERIALIZER } from '../unit/local/persistence_test_helpers';
import { BundledDocuments } from '../../src/core/bundle';
import { BundleMetadata } from '../../src/protos/firestore_bundle_proto';

/* eslint-disable no-restricted-globals */

export type TestSnapshotVersion = number;

export function testUserDataWriter(): UserDataWriter {
  return new UserDataWriter(
    new DatabaseId('test-project'),
    /* timestampsInSnapshots= */ false,
    'none',
    key => new DocumentReference(key, FIRESTORE, /* converter= */ null)
  );
}

export function testUserDataReader(useProto3Json?: boolean): UserDataReader {
  const databaseId = new DatabaseId('test-project');
  return new UserDataReader(
    databaseId,
    /* ignoreUndefinedProperties= */ false,
    useProto3Json !== undefined
      ? new JsonProtoSerializer(databaseId, useProto3Json)
      : undefined
  );
}

export function version(v: TestSnapshotVersion): SnapshotVersion {
  const seconds = Math.floor(v / 1e6);
  const nanos = (v % 1e6) * 1e3;
  return SnapshotVersion.fromTimestamp(new Timestamp(seconds, nanos));
}

export function ref(key: string, offset?: number): DocumentReference {
  return new DocumentReference(
    new DocumentKey(path(key, offset)),
    FIRESTORE,
    /* converter= */ null
  );
}

export function doc(
  keyStr: string,
  ver: TestSnapshotVersion,
  json: JsonObject<unknown>,
  options: DocumentOptions = {}
): Document {
  return new Document(key(keyStr), version(ver), wrapObject(json), options);
}

export function deletedDoc(
  keyStr: string,
  ver: TestSnapshotVersion,
  options: DocumentOptions = {}
): NoDocument {
  return new NoDocument(key(keyStr), version(ver), options);
}

export function unknownDoc(
  keyStr: string,
  ver: TestSnapshotVersion
): UnknownDocument {
  return new UnknownDocument(key(keyStr), version(ver));
}

export function removedDoc(keyStr: string): NoDocument {
  return new NoDocument(key(keyStr), SnapshotVersion.min());
}

export function wrap(value: unknown): api.Value {
  // HACK: We use parseQueryValue() since it accepts scalars as well as
  // arrays / objects, and our tests currently use wrap() pretty generically so
  // we don't know the intent.
  return parseQueryValue(testUserDataReader(), 'wrap', value);
}

export function wrapObject(obj: JsonObject<unknown>): ObjectValue {
  return new ObjectValue(wrap(obj) as { mapValue: api.MapValue });
}

export function dbId(project: string, database?: string): DatabaseId {
  return new DatabaseId(project, database);
}

export function key(path: string): DocumentKey {
  return new DocumentKey(new ResourcePath(splitPath(path, '/')));
}

export function keys(
  ...documents: Array<MaybeDocument | string>
): DocumentKeySet {
  let keys = documentKeySet();
  for (const doc of documents) {
    keys = keys.add(typeof doc === 'string' ? key(doc) : doc.key);
  }
  return keys;
}

export function path(path: string, offset?: number): ResourcePath {
  return new ResourcePath(splitPath(path, '/'), offset);
}

export function field(path: string): FieldPath {
  return fromDotSeparatedString(path)._internalPath;
}

export function mask(...paths: string[]): FieldMask {
  return new FieldMask(paths.map(v => field(v)));
}

export function blob(...bytes: number[]): Blob {
  // bytes can be undefined for the empty blob
  return Blob.fromUint8Array(new Uint8Array(bytes || []));
}

export function filter(path: string, op: string, value: unknown): FieldFilter {
  const dataValue = wrap(value);
  const operator = op as Operator;
  return FieldFilter.create(field(path), operator, dataValue);
}

export function setMutation(
  keyStr: string,
  json: JsonObject<unknown>
): SetMutation {
  return new SetMutation(key(keyStr), wrapObject(json), Precondition.none());
}

export function patchMutation(
  keyStr: string,
  json: JsonObject<unknown>,
  precondition?: Precondition
): PatchMutation {
  if (precondition === undefined) {
    precondition = Precondition.exists(true);
  }
  // Replace '<DELETE>' from JSON with FieldValue
  forEach(json, (k, v) => {
    if (v === '<DELETE>') {
      json[k] = new DeleteFieldValueImpl('FieldValue.delete');
    }
  });
  const patchKey = key(keyStr);
  const parsed = parseUpdateData(
    testUserDataReader(),
    'patchMutation',
    patchKey,
    json
  );
  return new PatchMutation(
    patchKey,
    parsed.data,
    parsed.fieldMask,
    precondition
  );
}

export function deleteMutation(keyStr: string): DeleteMutation {
  return new DeleteMutation(key(keyStr), Precondition.none());
}

/**
 * Creates a TransformMutation by parsing any FieldValue sentinels in the
 * provided data. The data is expected to use dotted-notation for nested fields
 * (i.e. { "foo.bar": FieldValue.foo() } and must not contain any non-sentinel
 * data.
 */
export function transformMutation(
  keyStr: string,
  data: Dict<unknown>
): TransformMutation {
  const transformKey = key(keyStr);
  const result = parseUpdateData(
    testUserDataReader(),
    'transformMutation()',
    transformKey,
    data
  );
  return new TransformMutation(transformKey, result.fieldTransforms);
}

export function mutationResult(
  testVersion: TestSnapshotVersion
): MutationResult {
  return new MutationResult(version(testVersion), /* transformResults= */ null);
}

export function bound(
  values: Array<[string, {}, firestore.OrderByDirection]>,
  before: boolean
): Bound {
  const components: api.Value[] = [];
  for (const value of values) {
    const [_, dataValue] = value;
    components.push(wrap(dataValue));
  }
  return new Bound(components, before);
}

export function targetData(
  targetId: TargetId,
  queryPurpose: TargetPurpose,
  path: string
): TargetData {
  // Arbitrary value.
  const sequenceNumber = 0;
  return new TargetData(
    query(path)._query.toTarget(),
    targetId,
    queryPurpose,
    sequenceNumber
  );
}

export function noChangeEvent(
  targetId: number,
  snapshotVersion: number,
  resumeToken: ByteString = ByteString.EMPTY_BYTE_STRING
): RemoteEvent {
  const aggregator = new WatchChangeAggregator({
    getRemoteKeysForTarget: () => documentKeySet(),
    getTargetDataForTarget: targetId =>
      targetData(targetId, TargetPurpose.Listen, 'foo')
  });
  aggregator.handleTargetChange(
    new WatchTargetChange(
      WatchTargetChangeState.NoChange,
      [targetId],
      resumeToken
    )
  );
  return aggregator.createRemoteEvent(version(snapshotVersion));
}

export function docAddedRemoteEvent(
  docOrDocs: MaybeDocument | MaybeDocument[],
  updatedInTargets?: TargetId[],
  removedFromTargets?: TargetId[],
  activeTargets?: TargetId[]
): RemoteEvent {
  const docs = Array.isArray(docOrDocs) ? docOrDocs : [docOrDocs];
  debugAssert(docs.length !== 0, 'Cannot pass empty docs array');

  const allTargets = activeTargets
    ? activeTargets
    : (updatedInTargets || []).concat(removedFromTargets || []);

  const aggregator = new WatchChangeAggregator({
    getRemoteKeysForTarget: () => documentKeySet(),
    getTargetDataForTarget: targetId => {
      if (allTargets.indexOf(targetId) !== -1) {
        const collectionPath = docs[0].key.path.popLast();
        return targetData(
          targetId,
          TargetPurpose.Listen,
          collectionPath.toString()
        );
      } else {
        return null;
      }
    }
  });

  let version = SnapshotVersion.min();

  for (const doc of docs) {
    debugAssert(
      !(doc instanceof Document) || !doc.hasLocalMutations,
      "Docs from remote updates shouldn't have local changes."
    );
    const docChange = new DocumentWatchChange(
      updatedInTargets || [],
      removedFromTargets || [],
      doc.key,
      doc
    );
    aggregator.handleDocumentChange(docChange);
    version = doc.version.compareTo(version) > 0 ? doc.version : version;
  }

  return aggregator.createRemoteEvent(version);
}

export function docUpdateRemoteEvent(
  doc: MaybeDocument,
  updatedInTargets?: TargetId[],
  removedFromTargets?: TargetId[],
  limboTargets?: TargetId[]
): RemoteEvent {
  debugAssert(
    !(doc instanceof Document) || !doc.hasLocalMutations,
    "Docs from remote updates shouldn't have local changes."
  );
  const docChange = new DocumentWatchChange(
    updatedInTargets || [],
    removedFromTargets || [],
    doc.key,
    doc
  );
  const aggregator = new WatchChangeAggregator({
    getRemoteKeysForTarget: () => keys(doc),
    getTargetDataForTarget: targetId => {
      const purpose =
        limboTargets && limboTargets.indexOf(targetId) !== -1
          ? TargetPurpose.LimboResolution
          : TargetPurpose.Listen;
      return targetData(targetId, purpose, doc.key.toString());
    }
  });
  aggregator.handleDocumentChange(docChange);
  return aggregator.createRemoteEvent(doc.version);
}

export class TestBundledDocuments {
  constructor(public documents: BundledDocuments) {}
}

export function bundledDocuments(
  documents: MaybeDocument[]
): TestBundledDocuments {
<<<<<<< HEAD
  const result: BundledDocuments = [];
  for (const d of documents) {
    if (d instanceof NoDocument) {
      result.push([
        {
          name: JSON_SERIALIZER.toName(d.key),
          readTime: JSON_SERIALIZER.toVersion(d.version),
          exists: false
        },
        undefined
      ]);
    } else if (d instanceof Document) {
      result.push([
        {
          name: JSON_SERIALIZER.toName(d.key),
          readTime: JSON_SERIALIZER.toVersion(d.version),
          exists: true
        },
        JSON_SERIALIZER.toDocument(d)
      ]);
    }
  }
=======
  const result = documents.map(d => {
    return {
      metadata: {
        name: toName(JSON_SERIALIZER, d.key),
        readTime: toVersion(JSON_SERIALIZER, d.version),
        exists: d instanceof Document
      },
      document:
        d instanceof Document ? toDocument(JSON_SERIALIZER, d) : undefined
    };
  });
>>>>>>> 2bfa1853

  return new TestBundledDocuments(result);
}

export function bundleMetadata(
  id: string,
  createTime: TestSnapshotVersion,
  version = 1,
  totalDocuments = 1,
  totalBytes = 1000
): BundleMetadata {
  return {
    id,
    createTime: { seconds: createTime, nanos: 0 },
    version,
    totalDocuments,
    totalBytes
  };
}

export function updateMapping(
  snapshotVersion: SnapshotVersion,
  added: Array<Document | string>,
  modified: Array<Document | string>,
  removed: Array<MaybeDocument | string>,
  current?: boolean
): TargetChange {
  let addedDocuments = documentKeySet();
  let modifiedDocuments = documentKeySet();
  let removedDocuments = documentKeySet();

  added.forEach(docOrKey => {
    const k = docOrKey instanceof Document ? docOrKey.key : key(docOrKey);
    addedDocuments = addedDocuments.add(k);
  });
  modified.forEach(docOrKey => {
    const k = docOrKey instanceof Document ? docOrKey.key : key(docOrKey);
    modifiedDocuments = modifiedDocuments.add(k);
  });
  removed.forEach(docOrKey => {
    const k = docOrKey instanceof MaybeDocument ? docOrKey.key : key(docOrKey);
    removedDocuments = removedDocuments.add(k);
  });

  return new TargetChange(
    resumeTokenForSnapshot(snapshotVersion),
    !!current,
    addedDocuments,
    modifiedDocuments,
    removedDocuments
  );
}

export function addTargetMapping(
  ...docsOrKeys: Array<Document | string>
): TargetChange {
  return updateMapping(
    SnapshotVersion.min(),
    docsOrKeys,
    [],
    [],
    /* current= */ false
  );
}

export function ackTarget(
  ...docsOrKeys: Array<Document | string>
): TargetChange {
  return updateMapping(
    SnapshotVersion.min(),
    docsOrKeys,
    [],
    [],
    /* current= */ true
  );
}

export function limboChanges(changes: {
  added?: Document[];
  removed?: Document[];
}): LimboDocumentChange[] {
  changes.added = changes.added || [];
  changes.removed = changes.removed || [];
  const result: LimboDocumentChange[] = [];
  for (const removed of changes.removed) {
    result.push(new RemovedLimboDocument(removed.key));
  }
  for (const added of changes.added) {
    result.push(new AddedLimboDocument(added.key));
  }
  return result;
}

export function localViewChanges(
  targetId: TargetId,
  fromCache: boolean,
  changes: { added?: string[]; removed?: string[] }
): LocalViewChanges {
  if (!changes.added) {
    changes.added = [];
  }
  if (!changes.removed) {
    changes.removed = [];
  }

  let addedKeys = documentKeySet();
  let removedKeys = documentKeySet();

  changes.added.forEach(keyStr => (addedKeys = addedKeys.add(key(keyStr))));

  changes.removed.forEach(
    keyStr => (removedKeys = removedKeys.add(key(keyStr)))
  );

  return new LocalViewChanges(targetId, fromCache, addedKeys, removedKeys);
}

/**
 * Returns a ByteString representation for the platform from the given string.
 */
export function byteStringFromString(value: string): ByteString {
  const base64 = encodeBase64(value);
  return ByteString.fromBase64String(base64);
}

/**
 * Decodes a base 64 decoded string.
 *
 * Note that this is typed to accept Uint8Arrays to match the types used
 * by the spec tests. Since the spec tests only use JSON strings, this method
 * throws if an Uint8Array is passed.
 */
export function stringFromBase64String(value?: string | Uint8Array): string {
  debugAssert(
    value === undefined || typeof value === 'string',
    'Can only decode base64 encoded strings'
  );
  return decodeBase64(value ?? '');
}

/** Creates a resume token to match the given snapshot version. */
export function resumeTokenForSnapshot(
  snapshotVersion: SnapshotVersion
): ByteString {
  if (snapshotVersion.isEqual(SnapshotVersion.min())) {
    return ByteString.EMPTY_BYTE_STRING;
  } else {
    return byteStringFromString(snapshotVersion.toString());
  }
}

export function orderBy(path: string, op?: string): OrderBy {
  op = op || 'asc';
  debugAssert(op === 'asc' || op === 'desc', 'Unknown direction: ' + op);
  const dir: Direction =
    op === 'asc' ? Direction.ASCENDING : Direction.DESCENDING;
  return new OrderBy(field(path), dir);
}

function splitPath(path: string, splitChar: string): string[] {
  if (path === '') {
    return [];
  } else {
    return path.split(splitChar);
  }
}

/**
 * Converts a sorted map to an array with inorder traversal
 */
export function mapAsArray<K, V>(
  sortedMap: SortedMap<K, V>
): Array<{ key: K; value: V }> {
  const result: Array<{ key: K; value: V }> = [];
  sortedMap.inorderTraversal((key: K, value: V) => {
    result.push({ key, value });
  });
  return result;
}

/**
 * Converts a list of documents or document keys to a sorted map. A document
 * key is used to represent a deletion and maps to null.
 */
export function documentUpdates(
  ...docsOrKeys: Array<Document | DocumentKey>
): MaybeDocumentMap {
  let changes = maybeDocumentMap();
  for (const docOrKey of docsOrKeys) {
    if (docOrKey instanceof Document) {
      changes = changes.insert(docOrKey.key, docOrKey);
    } else if (docOrKey instanceof DocumentKey) {
      changes = changes.insert(
        docOrKey,
        new NoDocument(docOrKey, SnapshotVersion.min())
      );
    }
  }
  return changes;
}

/**
 * Short for view.applyChanges(view.computeDocChanges(documentUpdates(docs))).
 */
export function applyDocChanges(
  view: View,
  ...docsOrKeys: Array<Document | DocumentKey>
): ViewChange {
  const changes = view.computeDocChanges(documentUpdates(...docsOrKeys));
  return view.applyChanges(changes, true);
}

/**
 * Constructs a document set.
 */
export function documentSet(
  comp: DocumentComparator,
  ...docs: Document[]
): DocumentSet;
export function documentSet(...docs: Document[]): DocumentSet;
export function documentSet(...args: unknown[]): DocumentSet {
  let docSet: DocumentSet | null = null;
  if (args[0] instanceof Function) {
    docSet = new DocumentSet(args[0] as DocumentComparator);
    args = args.slice(1);
  } else {
    docSet = new DocumentSet();
  }
  for (const doc of args) {
    debugAssert(
      doc instanceof Document,
      'Bad argument, expected Document: ' + doc
    );
    docSet = docSet.add(doc);
  }
  return docSet;
}

/**
 * Constructs a document key set.
 */
export function keySet(...keys: DocumentKey[]): DocumentKeySet {
  let keySet = documentKeySet();
  for (const key of keys) {
    keySet = keySet.add(key);
  }
  return keySet;
}

/** Converts a DocumentSet to an array. */
export function documentSetAsArray(docs: DocumentSet): Document[] {
  const result: Document[] = [];
  docs.forEach((doc: Document) => {
    result.push(doc);
  });
  return result;
}

export class DocComparator {
  static byField(...fields: string[]): DocumentComparator {
    const path = new FieldPath(fields);
    return (doc1, doc2) => compareDocumentsByField(path, doc1, doc2);
  }
}

/**
 * Two helper functions to simplify testing isEqual() method.
 */
// Use any, so we can dynamically call .isEqual().
// eslint-disable-next-line @typescript-eslint/no-explicit-any
export function expectEqual(left: any, right: any, message?: string): void {
  message = message || '';
  if (typeof left.isEqual !== 'function') {
    return fail(
      JSON.stringify(left) + ' does not support isEqual (left) ' + message
    );
  }
  if (typeof right.isEqual !== 'function') {
    return fail(
      JSON.stringify(right) + ' does not support isEqual (right) ' + message
    );
  }
  expect(left.isEqual(right)).to.equal(true, message);
  expect(right.isEqual(left)).to.equal(true, message);
}

// Use any, so we can dynamically call .isEqual().
// eslint-disable-next-line @typescript-eslint/no-explicit-any
export function expectNotEqual(left: any, right: any, message?: string): void {
  expect(left.isEqual(right)).to.equal(false, message || '');
  expect(right.isEqual(left)).to.equal(false, message || '');
}

export function expectEqualArrays(
  left: unknown[],
  right: unknown[],
  message?: string
): void {
  message = message ? ' ' + message : '';
  expect(left.length).to.deep.equal(
    right.length,
    'different array lengths' + message
  );
  for (let i = 0; i < left.length; i++) {
    expectEqual(left[i], right[i], 'for index ' + i + message);
  }
}

/**
 * Checks that an ordered array of elements yields the correct pair-wise
 * comparison result for the supplied comparator
 */
export function expectCorrectComparisons<T extends unknown>(
  array: T[],
  comp: (left: T, right: T) => number
): void {
  for (let i = 0; i < array.length; i++) {
    for (let j = 0; j < array.length; j++) {
      const desc =
        'comparing ' +
        JSON.stringify(array[i]) +
        ' to ' +
        JSON.stringify(array[j]) +
        ' at (' +
        i +
        ', ' +
        j +
        ')';
      expect(comp(array[i], array[j])).to.equal(
        primitiveComparator(i, j),
        desc
      );
    }
  }
}

/**
 * Takes an array of "equality group" arrays and asserts that the comparator
 * returns the same as comparing the indexes of the "equality groups"
 * (0 for items in the same group).
 */
export function expectCorrectComparisonGroups<T extends unknown>(
  groups: T[][],
  comp: (left: T, right: T) => number
): void {
  for (let i = 0; i < groups.length; i++) {
    for (const left of groups[i]) {
      for (let j = 0; j < groups.length; j++) {
        for (const right of groups[j]) {
          expect(comp(left, right)).to.equal(
            primitiveComparator(i, j),
            'comparing ' +
              JSON.stringify(left) +
              ' to ' +
              JSON.stringify(right) +
              ' at (' +
              i +
              ', ' +
              j +
              ')'
          );

          expect(comp(right, left)).to.equal(
            primitiveComparator(j, i),
            'comparing ' +
              JSON.stringify(right) +
              ' to ' +
              JSON.stringify(left) +
              ' at (' +
              j +
              ', ' +
              i +
              ')'
          );
        }
      }
    }
  }
}

/** Compares SortedSet to an array */
export function expectSetToEqual<T>(set: SortedSet<T>, arr: T[]): void {
  expect(set.size).to.equal(arr.length);
  const results: T[] = [];
  set.forEach(elem => results.push(elem));
  expect(results).to.deep.equal(arr);
}

/**
 * Takes an array of array of elements and compares each of the elements
 * to every other element.
 *
 * Elements in the same inner array are expect to be equal with regard to
 * the provided equality function to all other elements from the same array
 * (including itself) and unequal to all other elements from the other array
 */
export function expectEqualitySets<T>(
  elems: T[][],
  equalityFn: (v1: T, v2: T) => boolean,
  stringifyFn?: (v: T) => string
): void {
  for (let i = 0; i < elems.length; i++) {
    const currentElems = elems[i];
    // compare all elems within the nested array
    for (const elem of currentElems) {
      // compare to all other values
      for (let j = 0; j < elems.length; j++) {
        // same outer index <=> equality should be true
        const expectedComparison = i === j;
        for (const otherElem of elems[j]) {
          expect(equalityFn(elem, otherElem)).to.equal(
            expectedComparison,
            'Expected (' +
              (stringifyFn ? stringifyFn(elem) : elem) +
              ').isEqual(' +
              (stringifyFn ? stringifyFn(otherElem) : otherElem) +
              ').to.equal(' +
              expectedComparison +
              ')'
          );
        }
      }
    }
  }
}

export function validateFirestoreError(
  expectedCode: Code,
  actualError: Error
): void {
  expect(actualError.name).to.equal('FirebaseError');
  expect((actualError as FirestoreError).code).to.equal(expectedCode);
}

export function forEachNumber<V>(
  obj: Dict<V>,
  fn: (key: number, val: V) => void
): void {
  for (const key in obj) {
    if (Object.prototype.hasOwnProperty.call(obj, key)) {
      const num = Number(key);
      if (!isNaN(num)) {
        fn(num, obj[key]);
      }
    }
  }
}<|MERGE_RESOLUTION|>--- conflicted
+++ resolved
@@ -422,30 +422,6 @@
 export function bundledDocuments(
   documents: MaybeDocument[]
 ): TestBundledDocuments {
-<<<<<<< HEAD
-  const result: BundledDocuments = [];
-  for (const d of documents) {
-    if (d instanceof NoDocument) {
-      result.push([
-        {
-          name: JSON_SERIALIZER.toName(d.key),
-          readTime: JSON_SERIALIZER.toVersion(d.version),
-          exists: false
-        },
-        undefined
-      ]);
-    } else if (d instanceof Document) {
-      result.push([
-        {
-          name: JSON_SERIALIZER.toName(d.key),
-          readTime: JSON_SERIALIZER.toVersion(d.version),
-          exists: true
-        },
-        JSON_SERIALIZER.toDocument(d)
-      ]);
-    }
-  }
-=======
   const result = documents.map(d => {
     return {
       metadata: {
@@ -457,7 +433,6 @@
         d instanceof Document ? toDocument(JSON_SERIALIZER, d) : undefined
     };
   });
->>>>>>> 2bfa1853
 
   return new TestBundledDocuments(result);
 }
