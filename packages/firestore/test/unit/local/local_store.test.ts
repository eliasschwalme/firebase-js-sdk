--- conflicted
+++ resolved
@@ -54,12 +54,9 @@
   localStoreSaveBundle,
   localStoreSaveNamedQuery,
   newLocalStore,
-<<<<<<< HEAD
   RemoteEventResult,
-  MutationAckResult
-=======
+  MutationAckResult,
   TestingHooks as LocalStoreTestingHooks
->>>>>>> 5f6304d3
 } from '../../../src/local/local_store_impl';
 import { LocalViewChanges } from '../../../src/local/local_view_changes';
 import { Persistence } from '../../../src/local/persistence';
