/**
 * @license
 * Copyright 2017 Google LLC
 *
 * Licensed under the Apache License, Version 2.0 (the "License");
 * you may not use this file except in compliance with the License.
 * You may obtain a copy of the License at
 *
 *   http://www.apache.org/licenses/LICENSE-2.0
 *
 * Unless required by applicable law or agreed to in writing, software
 * distributed under the License is distributed on an "AS IS" BASIS,
 * WITHOUT WARRANTIES OR CONDITIONS OF ANY KIND, either express or implied.
 * See the License for the specific language governing permissions and
 * limitations under the License.
 */

import { expect } from 'chai';

import { Bytes, GeoPoint, Timestamp } from '../../../src';
import { Bound, boundEquals } from '../../../src/core/bound';
import { OrderBy } from '../../../src/core/order_by';
import {
  canonifyQuery,
  LimitType,
  newQueryComparator,
  newQueryForPath,
  Query,
  queryMatches,
  queryOrderBy,
  queryWithAddedFilter,
  queryWithEndAt,
  queryWithLimit,
  queryWithStartAt,
  stringifyQuery,
  queryToTarget,
  QueryImpl,
  queryEquals,
  queryMatchesAllDocuments,
  queryCollectionGroup,
  newQueryForCollectionGroup
} from '../../../src/core/query';
import { canonifyTarget } from '../../../src/core/target';
import { MutableDocument } from '../../../src/model/document';
import { DOCUMENT_KEY_NAME, ResourcePath } from '../../../src/model/path';
import { addEqualityMatcher } from '../../util/equality_matcher';
import {
  andFilter,
  bound,
  doc,
  expectCorrectComparisons,
  expectEqualitySets,
  filter,
  orderBy,
  orFilter,
  query,
  ref,
  wrap
} from '../../util/helpers';

describe('Bound', () => {
  function makeBound(values: unknown[], inclusive: boolean): Bound {
    return new Bound(
      values.map(el => wrap(el)),
      inclusive
    );
  }

  it('implements isEqual', () => {
    let bound = makeBound([1, 2], true);
    expect(boundEquals(bound, makeBound([1, 2], true))).to.be.true;

    // Mismatch values
    expect(boundEquals(bound, makeBound([2, 2], true))).to.be.false;
    expect(boundEquals(bound, makeBound([1, 3], true))).to.be.false;

    // Mismatch before
    expect(boundEquals(bound, makeBound([1, 2], false))).to.be.false;

    // Unequal lengths
    expect(boundEquals(bound, makeBound([], true))).to.be.false;
    expect(boundEquals(bound, makeBound([1], true))).to.be.false;
    expect(boundEquals(bound, makeBound([1, 2, 3], true))).to.be.false;

    // Zero length
    bound = makeBound([], false);
    expect(boundEquals(bound, makeBound([], false))).to.be.true;
  });
});

describe('Query', () => {
  addEqualityMatcher({ equalsFn: queryEquals, forType: QueryImpl });

  it('can get collection group', () => {
    expect(queryCollectionGroup(query('foo'))).to.equal('foo');
    expect(queryCollectionGroup(query('foo/bar'))).to.equal('foo');
    expect(queryCollectionGroup(newQueryForCollectionGroup('foo'))).to.equal(
      'foo'
    );
  });

  it('matches based on document key', () => {
    const queryKey = new ResourcePath(['rooms', 'eros', 'messages', '1']);
    const doc1 = doc('rooms/eros/messages/1', 0, { text: 'msg1' });
    const doc2 = doc('rooms/eros/messages/2', 0, { text: 'msg2' });
    const doc3 = doc('rooms/other/messages/1', 0, { text: 'msg3' });
    // document query
    const query = newQueryForPath(queryKey);
    expect(queryMatches(query, doc1)).to.equal(true);
    expect(queryMatches(query, doc2)).to.equal(false);
    expect(queryMatches(query, doc3)).to.equal(false);
  });

  it('matches correctly for shallow ancestor query', () => {
    const queryPath = new ResourcePath(['rooms', 'eros', 'messages']);
    const doc1 = doc('rooms/eros/messages/1', 0, { text: 'msg1' });
    const doc1meta = doc('rooms/eros/messages/1/meta/1', 0, {
      meta: 'meta-value'
    });
    const doc2 = doc('rooms/eros/messages/2', 0, { text: 'msg2' });
    const doc3 = doc('rooms/other/messages/1', 0, { text: 'msg3' });
    // shallow ancestor query
    const query = newQueryForPath(queryPath);
    expect(queryMatches(query, doc1)).to.equal(true);
    expect(queryMatches(query, doc1meta)).to.equal(false);
    expect(queryMatches(query, doc2)).to.equal(true);
    expect(queryMatches(query, doc3)).to.equal(false);
  });

  it('matches primitive values for filters', () => {
    const query1 = query('collection', filter('sort', '>=', 2));
    const query2 = query('collection', filter('sort', '<=', 2));
    const doc1 = doc('collection/1', 0, { sort: 1 });
    const doc2 = doc('collection/2', 0, { sort: 2 });
    const doc3 = doc('collection/3', 0, { sort: 3 });
    const doc4 = doc('collection/4', 0, { sort: false });
    const doc5 = doc('collection/5', 0, { sort: 'string' });

    expect(queryMatches(query1, doc1)).to.equal(false);
    expect(queryMatches(query1, doc2)).to.equal(true);
    expect(queryMatches(query1, doc3)).to.equal(true);
    expect(queryMatches(query1, doc4)).to.equal(false);
    expect(queryMatches(query1, doc5)).to.equal(false);

    expect(queryMatches(query2, doc1)).to.equal(true);
    expect(queryMatches(query2, doc2)).to.equal(true);
    expect(queryMatches(query2, doc3)).to.equal(false);
    expect(queryMatches(query2, doc4)).to.equal(false);
    expect(queryMatches(query2, doc5)).to.equal(false);
  });

  it('matches array-contains filters', () => {
    const query1 = query('collection', filter('array', 'array-contains', 42));

    // not an array
    let document = doc('collection/1', 0, { array: 1 });
    expect(queryMatches(query1, document)).to.be.false;

    // empty array.
    document = doc('collection/1', 0, { array: [] });
    expect(queryMatches(query1, document)).to.be.false;

    // array without element (and make sure it doesn't match in a nested field
    // or a different field).
    document = doc('collection/1', 0, {
      array: [41, '42', { a: 42, b: [42] }],
      different: [42]
    });
    expect(queryMatches(query1, document)).to.be.false;

    // array with element.
    document = doc('collection/1', 0, { array: [1, '2', 42, { a: 1 }] });
    expect(queryMatches(query1, document)).to.be.true;
  });

  it('matches array-contains filters with object values', () => {
    // Search for arrays containing the object { a: [42] }
    const query1 = query(
      'collection',
      filter('array', 'array-contains', { a: [42] })
    );

    // array without element.
    let document = doc('collection/1', 0, {
      array: [{ a: 42 }, { a: [42, 43] }, { b: [42] }, { a: [42], b: 42 }]
    });
    expect(queryMatches(query1, document)).to.be.false;

    // array with element.
    document = doc('collection/1', 0, {
      array: [1, '2', 42, { a: [42] }]
    });
    expect(queryMatches(query1, document)).to.be.true;
  });

  it('matches IN filters', () => {
    const query1 = query('collection', filter('zip', 'in', [12345]));

    let document = doc('collection/1', 0, { zip: 12345 });
    expect(queryMatches(query1, document)).to.be.true;

    // Value matches in array.
    document = doc('collection/1', 0, { zip: [12345] });
    expect(queryMatches(query1, document)).to.be.false;

    // Non-type match.
    document = doc('collection/1', 0, { zip: '123435' });
    expect(queryMatches(query1, document)).to.be.false;

    // Nested match.
    document = doc('collection/1', 0, {
      zip: [123, '12345', { zip: 12345, b: [42] }]
    });
    expect(queryMatches(query1, document)).to.be.false;
  });

  it('matches IN filters with object values', () => {
    const query1 = query('collection', filter('zip', 'in', [{ a: [42] }]));

    // Containing object in array.
    let document = doc('collection/1', 0, {
      zip: [{ a: 42 }]
    });
    expect(queryMatches(query1, document)).to.be.false;

    // Containing object.
    document = doc('collection/1', 0, {
      zip: { a: [42] }
    });
    expect(queryMatches(query1, document)).to.be.true;
  });

  it('matches not-in filters', () => {
    const query1 = query('collection', filter('zip', 'not-in', [12345]));

    // No match.
    let document = doc('collection/1', 0, { zip: 23456 });
    expect(queryMatches(query1, document)).to.be.true;

    // Value matches in array.
    document = doc('collection/1', 0, { zip: [12345] });
    expect(queryMatches(query1, document)).to.be.true;

    // Non-type match.
    document = doc('collection/1', 0, { zip: '12345' });
    expect(queryMatches(query1, document)).to.be.true;

    // Nested match.
    document = doc('collection/1', 0, {
      zip: [123, '12345', { zip: 12345, b: [42] }]
    });
    expect(queryMatches(query1, document)).to.be.true;

    // Null match.
    document = doc('collection/1', 0, {
      zip: null
    });
    expect(queryMatches(query1, document)).to.be.true;

    // NaN match.
    document = doc('collection/1', 0, {
      zip: Number.NaN
    });
    expect(queryMatches(query1, document)).to.be.true;

    // Direct match.
    document = doc('collection/1', 0, { zip: 12345 });
    expect(queryMatches(query1, document)).to.be.false;

    // Field not set.
    document = doc('collection/1', 0, { chip: 23456 });
    expect(queryMatches(query1, document)).to.be.false;
  });

  it('matches not-in filters with object values', () => {
    const query1 = query('collection', filter('zip', 'not-in', [{ a: [42] }]));

    // Containing object in array.
    let document = doc('collection/1', 0, {
      zip: [{ a: 42 }]
    });
    expect(queryMatches(query1, document)).to.be.true;

    // Containing object.
    document = doc('collection/1', 0, {
      zip: { a: [42] }
    });
    expect(queryMatches(query1, document)).to.be.false;
  });

  it('matches array-contains-any filters', () => {
    const query1 = query(
      'collection',
      filter('zip', 'array-contains-any', [12345])
    );

    let document = doc('collection/1', 0, { zip: [12345] });
    expect(queryMatches(query1, document)).to.be.true;

    // Value matches in non-array.
    document = doc('collection/1', 0, { zip: 12345 });
    expect(queryMatches(query1, document)).to.be.false;

    // Non-type match.
    document = doc('collection/1', 0, { zip: ['12345'] });
    expect(queryMatches(query1, document)).to.be.false;

    // Nested match.
    document = doc('collection/1', 0, {
      zip: [123, '12345', { zip: [12345], b: [42] }]
    });
    expect(queryMatches(query1, document)).to.be.false;
  });

  it('matches array-contains-any filters with object values', () => {
    const query1 = query(
      'collection',
      filter('zip', 'array-contains-any', [{ a: [42] }])
    );

    // Containing object in array.
    let document = doc('collection/1', 0, {
      zip: [{ a: [42] }]
    });
    expect(queryMatches(query1, document)).to.be.true;

    // Containing object.
    document = doc('collection/1', 0, {
      zip: { a: [42] }
    });
    expect(queryMatches(query1, document)).to.be.false;
  });

  it('matches NaN for filters', () => {
    const query1 = query('collection', filter('sort', '==', NaN));
    const doc1 = doc('collection/1', 0, { sort: NaN });
    const doc2 = doc('collection/2', 0, { sort: 2 });
    const doc3 = doc('collection/3', 0, { sort: 3.1 });
    const doc4 = doc('collection/4', 0, { sort: false });
    const doc5 = doc('collection/5', 0, { sort: 'string' });
    const doc6 = doc('collection/6', 0, { sort: null });

    expect(queryMatches(query1, doc1)).to.equal(true);
    expect(queryMatches(query1, doc2)).to.equal(false);
    expect(queryMatches(query1, doc3)).to.equal(false);
    expect(queryMatches(query1, doc4)).to.equal(false);
    expect(queryMatches(query1, doc5)).to.equal(false);
    expect(queryMatches(query1, doc6)).to.equal(false);

    const query2 = query('collection', filter('sort', '!=', NaN));
    expect(queryMatches(query2, doc1)).to.equal(false);
    expect(queryMatches(query2, doc2)).to.equal(true);
    expect(queryMatches(query2, doc3)).to.equal(true);
    expect(queryMatches(query2, doc4)).to.equal(true);
    expect(queryMatches(query2, doc5)).to.equal(true);
    expect(queryMatches(query2, doc6)).to.equal(true);
  });

  it('matches null for filters', () => {
    const query1 = query('collection', filter('sort', '==', null));
    const doc1 = doc('collection/1', 0, { sort: null });
    const doc2 = doc('collection/2', 0, { sort: 2 });
    const doc3 = doc('collection/3', 0, { sort: 3.1 });
    const doc4 = doc('collection/4', 0, { sort: false });
    const doc5 = doc('collection/5', 0, { sort: 'string' });
    const doc6 = doc('collection/1', 0, { sort: NaN });

    expect(queryMatches(query1, doc1)).to.equal(true);
    expect(queryMatches(query1, doc2)).to.equal(false);
    expect(queryMatches(query1, doc3)).to.equal(false);
    expect(queryMatches(query1, doc4)).to.equal(false);
    expect(queryMatches(query1, doc5)).to.equal(false);
    expect(queryMatches(query1, doc6)).to.equal(false);

    const query2 = query('collection', filter('sort', '!=', null));
    expect(queryMatches(query2, doc1)).to.equal(false);
    expect(queryMatches(query2, doc2)).to.equal(true);
    expect(queryMatches(query2, doc3)).to.equal(true);
    expect(queryMatches(query2, doc4)).to.equal(true);
    expect(queryMatches(query2, doc5)).to.equal(true);
    expect(queryMatches(query2, doc6)).to.equal(true);
  });

  it('matches complex objects for filters', () => {
    const query1 = query('collection', filter('sort', '<=', 2));
    const query2 = query('collection', filter('sort', '>=', 2));

    const doc1 = doc('collection/1', 0, { sort: 2 });
    const doc2 = doc('collection/2', 0, { sort: [] });
    const doc3 = doc('collection/3', 0, { sort: [1] });
    const doc4 = doc('collection/4', 0, { sort: { foo: 2 } });
    const doc5 = doc('collection/5', 0, { sort: { foo: 'bar' } });
    const doc6 = doc('collection/6', 0, {}); // no sort field
    const doc7 = doc('collection/7', 0, { sort: [3, 1] });

    expect(queryMatches(query1, doc1)).to.equal(true);
    expect(queryMatches(query1, doc2)).to.equal(false);
    expect(queryMatches(query1, doc3)).to.equal(false);
    expect(queryMatches(query1, doc4)).to.equal(false);
    expect(queryMatches(query1, doc5)).to.equal(false);
    expect(queryMatches(query1, doc6)).to.equal(false);
    expect(queryMatches(query1, doc7)).to.equal(false);

    expect(queryMatches(query2, doc1)).to.equal(true);
    expect(queryMatches(query2, doc2)).to.equal(false);
    expect(queryMatches(query2, doc3)).to.equal(false);
    expect(queryMatches(query2, doc4)).to.equal(false);
    expect(queryMatches(query2, doc5)).to.equal(false);
    expect(queryMatches(query2, doc6)).to.equal(false);
    expect(queryMatches(query2, doc7)).to.equal(false);
  });

  it("doesn't crash querying unset fields", () => {
    const query1 = query('collection', filter('sort', '==', 2));

    const doc1 = doc('collection/1', 0, { sort: 2 });
    const doc2 = doc('collection/1', 0, {});

    expect(queryMatches(query1, doc1)).to.equal(true);
    expect(queryMatches(query1, doc2)).to.equal(false);
  });

  it("doesn't remove complex objects with orderBy", () => {
    const query1 = query('collection', orderBy('sort'));

    const doc1 = doc('collection/1', 0, { sort: 2 });
    const doc2 = doc('collection/2', 0, { sort: [] });
    const doc3 = doc('collection/3', 0, { sort: [1] });
    const doc4 = doc('collection/4', 0, { sort: { foo: 2 } });
    const doc5 = doc('collection/5', 0, { sort: { foo: 'bar' } });

    expect(queryMatches(query1, doc1)).to.equal(true);
    expect(queryMatches(query1, doc2)).to.equal(true);
    expect(queryMatches(query1, doc3)).to.equal(true);
    expect(queryMatches(query1, doc4)).to.equal(true);
    expect(queryMatches(query1, doc5)).to.equal(true);
  });

  it('filters based on array value', () => {
    const baseQuery = query('collection');
    const doc1 = doc('collection/doc', 0, { tags: ['foo', 1, true] });
    const matchingFilters = [filter('tags', '==', ['foo', 1, true])];
    const nonMatchingFilters = [
      filter('tags', '==', 'foo'),
      filter('tags', '==', ['foo', 1]),
      filter('tags', '==', ['foo', true, 1])
    ];
    for (const filter of matchingFilters) {
      const filteredQuery = queryWithAddedFilter(baseQuery, filter);
      expect(queryMatches(filteredQuery, doc1)).to.equal(true);
    }
    for (const filter of nonMatchingFilters) {
      const filteredQuery = queryWithAddedFilter(baseQuery, filter);
      expect(queryMatches(filteredQuery, doc1)).to.equal(false);
    }
  });

  it('filters based on object value', () => {
    const baseQuery = query('collection');
    const doc1 = doc('collection/doc', 0, {
      tags: { foo: 'foo', a: 0, b: true, c: NaN }
    });
    const matchingFilters = [
      filter('tags', '==', { foo: 'foo', a: 0, b: true, c: NaN }),
      filter('tags', '==', { b: true, a: 0, foo: 'foo', c: NaN }),
      filter('tags.foo', '==', 'foo')
    ];
    const nonMatchingFilters = [
      filter('tags', '==', 'foo'),
      filter('tags', '==', { foo: 'foo', a: 0, b: true })
    ];
    for (const filter of matchingFilters) {
      const filteredQuery = queryWithAddedFilter(baseQuery, filter);
      expect(queryMatches(filteredQuery, doc1)).to.equal(true);
    }
    for (const filter of nonMatchingFilters) {
      const filteredQuery = queryWithAddedFilter(baseQuery, filter);
      expect(queryMatches(filteredQuery, doc1)).to.equal(false);
    }
  });

  it('sorts documents in the correct order', () => {
    const query1 = query('collection', orderBy('sort'));

    const docs = [
      doc('collection/1', 0, { sort: null }),
      doc('collection/1', 0, { sort: false }),
      doc('collection/1', 0, { sort: true }),
      doc('collection/1', 0, { sort: 1 }),
      doc('collection/2', 0, { sort: 1 }), // by key
      doc('collection/3', 0, { sort: 1 }), // by key,
      doc('collection/1', 0, { sort: 1.9 }),
      doc('collection/1', 0, { sort: 2 }),
      doc('collection/1', 0, { sort: 2.1 }),
      doc('collection/1', 0, { sort: '' }),
      doc('collection/1', 0, { sort: 'a' }),
      doc('collection/1', 0, { sort: 'ab' }),
      doc('collection/1', 0, { sort: 'b' }),
      doc('collection/1', 0, { sort: ref('collection/id1') })
    ];

    expectCorrectComparisons(docs, newQueryComparator(query1));
  });

  it('sorts documents using multiple fields', () => {
    const query1 = query('collection', orderBy('sort1'), orderBy('sort2'));

    const docs = [
      doc('collection/1', 0, { sort1: 1, sort2: 1 }),
      doc('collection/1', 0, { sort1: 1, sort2: 2 }),
      doc('collection/2', 0, { sort1: 1, sort2: 2 }), // by key
      doc('collection/3', 0, { sort1: 1, sort2: 2 }), // by key
      doc('collection/1', 0, { sort1: 1, sort2: 3 }),
      doc('collection/1', 0, { sort1: 2, sort2: 1 }),
      doc('collection/1', 0, { sort1: 2, sort2: 2 }),
      doc('collection/2', 0, { sort1: 2, sort2: 2 }), // by key
      doc('collection/3', 0, { sort1: 2, sort2: 2 }), // by key
      doc('collection/1', 0, { sort1: 2, sort2: 3 })
    ];

    expectCorrectComparisons(docs, newQueryComparator(query1));
  });

  it('sorts documents with descending too', () => {
    const query1 = query(
      'collection',
      orderBy('sort1', 'desc'),
      orderBy('sort2', 'desc')
    );

    const docs = [
      doc('collection/1', 0, { sort1: 2, sort2: 3 }),
      doc('collection/3', 0, { sort1: 2, sort2: 2 }),
      doc('collection/2', 0, { sort1: 2, sort2: 2 }), // by key
      doc('collection/1', 0, { sort1: 2, sort2: 2 }), // by key
      doc('collection/1', 0, { sort1: 2, sort2: 1 }),
      doc('collection/1', 0, { sort1: 1, sort2: 3 }),
      doc('collection/3', 0, { sort1: 1, sort2: 2 }),
      doc('collection/2', 0, { sort1: 1, sort2: 2 }), // by key
      doc('collection/1', 0, { sort1: 1, sort2: 2 }), // by key
      doc('collection/1', 0, { sort1: 1, sort2: 1 })
    ];

    expectCorrectComparisons(docs, newQueryComparator(query1));
  });

  it('generates canonical ids', () => {
    /* tslint:disable:variable-name */
    const q1a = query('foo', filter('i1', '<', 2), filter('i2', '==', 3));
    const q1b = query('foo', filter('i1', '<', 2), filter('i2', '==', 3));

    const q2a = query('foo');
    const q2b = query('foo');

    const q3a = query('foo/bar');
    const q3b = query('foo/bar');

    const q4a = query('foo', orderBy('foo'), orderBy('bar'));
    const q4b = query('foo', orderBy('foo'), orderBy('bar'));
    const q5a = query('foo', orderBy('bar'), orderBy('foo'));

    const q6a = query('foo', filter('bar', '>', 2), orderBy('bar'));

    const q7a = queryWithLimit(query('foo'), 10, LimitType.First);
    const q8a = queryWithLimit(query('foo'), 10, LimitType.Last);

    const lip1a = bound(['coll/foo'], false);
    const lip1b = bound(['coll/foo'], true);
    const lip2 = bound(['coll/bar'], false);
    // TODO(b/35851862): descending key ordering not supported yet
    // const lip3 = bound([[DOCUMENT_KEY_NAME, 'coll/bar', 'desc']]);

    const q9a = queryWithStartAt(query('foo'), lip1a);
    const q10a = queryWithStartAt(query('foo'), lip1b);
    const q11a = queryWithStartAt(query('foo'), lip2);
    const q12a = queryWithEndAt(query('foo'), lip1a);
    const q13a = queryWithEndAt(query('foo'), lip1b);
    const q14a = queryWithEndAt(query('foo'), lip2);

    // TODO(b/35851862): descending key ordering not supported yet
    // const q15a = query('foo')
    // .addOderBy(orderBy(DOCUMENT_KEY_NAME, 'desc'))
    // .withUpperBound(lip3, 'inclusive');
    // const q16a = query('foo')
    // .addOderBy(orderBy(DOCUMENT_KEY_NAME, 'desc'))
    // .withUpperBound(lip3, 'exclusive');

    const relativeReference = ref('col/doc');
    const absoluteReference = ref(
      'projects/project1/databases/database1/documents/col/doc',
      5
    );

    const q17a = query(
      'foo',
      filter('object', '==', { ref: relativeReference })
    );
    const q17b = query(
      'foo',
      filter('object', '==', { ref: absoluteReference })
    );

    const q18a = query('foo', filter('array', '==', [relativeReference]));
    const q18b = query('foo', filter('array', '==', [absoluteReference]));

    const queries = [
      [q1a, q1b],
      [q2a, q2b],
      [q3a, q3b],
      [q4a, q4b],
      [q5a],
      [q6a],
      [q7a],
      [q8a],
      [q9a],
      [q10a],
      [q11a],
      [q12a],
      [q13a],
      [q14a],
      //[q15a],
      //[q16a],
      [q17a, q17b],
      [q18a, q18b]
    ];

    expectEqualitySets(
      queries,
      (q1, q2) => {
        return canonifyQuery(q1) === canonifyQuery(q2);
      },
      stringifyQuery
    );
  });

  it('canonical ids are stable', () => {
    // This test aims to ensure that we do not break canonical IDs, as they are
    // used as keys in the TargetCache.

    const baseQuery = query('collection');

    assertCanonicalId(baseQuery, 'collection|f:|ob:__name__asc');
    assertCanonicalId(
      query('collection', filter('a', '>', 'a')),
      'collection|f:a>a|ob:aasc,__name__asc'
    );
    assertCanonicalId(
      query('collection', filter('a', '<=', new GeoPoint(90.0, -90.0))),
      'collection|f:a<=geo(90,-90)|ob:aasc,__name__asc'
    );
    assertCanonicalId(
      query('collection', filter('a', '<=', new Timestamp(60, 3000))),
      'collection|f:a<=time(60,3000)|ob:aasc,__name__asc'
    );
    assertCanonicalId(
      query(
        'collection',
        filter('a', '>=', Bytes.fromUint8Array(new Uint8Array([1, 2, 3])))
      ),
      'collection|f:a>=AQID|ob:aasc,__name__asc'
    );
    assertCanonicalId(
      query('collection', filter('a', '==', [1, 2, 3])),
      'collection|f:a==[1,2,3]|ob:__name__asc'
    );
    assertCanonicalId(
      query('collection', filter('a', '!=', [1, 2, 3])),
      'collection|f:a!=[1,2,3]|ob:aasc,__name__asc'
    );
    assertCanonicalId(
      query('collection', filter('a', '==', NaN)),
      'collection|f:a==NaN|ob:__name__asc'
    );
    assertCanonicalId(
      query('collection', filter('__name__', '==', ref('collection/id'))),
      'collection|f:__name__==collection/id|ob:__name__asc'
    );
    assertCanonicalId(
      query(
        'collection',
        filter('a', '==', { 'a': 'b', 'inner': { 'd': 'c' } })
      ),
      'collection|f:a=={a:b,inner:{d:c}}|ob:__name__asc'
    );
    assertCanonicalId(
      query('collection', filter('a', 'in', [1, 2, 3])),
      'collection|f:ain[1,2,3]|ob:__name__asc'
    );
    assertCanonicalId(
      query('collection', filter('a', 'not-in', [1, 2, 3])),
      'collection|f:anot-in[1,2,3]|ob:aasc,__name__asc'
    );
    assertCanonicalId(
      query('collection', filter('a', 'array-contains-any', [1, 2, 3])),
      'collection|f:aarray-contains-any[1,2,3]|ob:__name__asc'
    );
    assertCanonicalId(
      query('collection', filter('a', 'array-contains', 'a')),
      'collection|f:aarray-containsa|ob:__name__asc'
    );
    assertCanonicalId(
      query('collection', orderBy('a')),
      'collection|f:|ob:aasc,__name__asc'
    );
    assertCanonicalId(
      queryWithStartAt(
        query('collection', orderBy('a', 'asc'), orderBy('b', 'asc')),
        bound(['foo', [1, 2, 3]], true)
      ),
      'collection|f:|ob:aasc,basc,__name__asc|lb:b:foo,[1,2,3]'
    );
    assertCanonicalId(
      queryWithEndAt(
        query('collection', orderBy('a', 'desc'), orderBy('b', 'desc')),
        bound(['foo', [1, 2, 3]], true)
      ),
      'collection|f:|ob:adesc,bdesc,__name__desc|ub:a:foo,[1,2,3]'
    );
    assertCanonicalId(
      queryWithLimit(query('collection'), 5, LimitType.First),
      'collection|f:|ob:__name__asc|l:5'
    );
    assertCanonicalId(
      queryWithLimit(query('collection'), 5, LimitType.Last),
      'collection|f:|ob:__name__desc|l:5'
    );
  });

  it("generates the correct implicit order by's", () => {
    const baseQuery = query('foo');
    // Default is ascending
    assertImplicitOrderBy(baseQuery, orderBy(DOCUMENT_KEY_NAME));
    // Explicit key ordering is respected
    assertImplicitOrderBy(
      query('foo', orderBy(DOCUMENT_KEY_NAME)),
      orderBy(DOCUMENT_KEY_NAME)
    );
    assertImplicitOrderBy(
      query('foo', orderBy(DOCUMENT_KEY_NAME, 'desc')),
      orderBy(DOCUMENT_KEY_NAME, 'desc')
    );
    assertImplicitOrderBy(
      query('foo', orderBy('foo'), orderBy(DOCUMENT_KEY_NAME)),
      orderBy('foo'),
      orderBy(DOCUMENT_KEY_NAME, 'asc')
    );
    assertImplicitOrderBy(
      query('foo', orderBy('foo'), orderBy(DOCUMENT_KEY_NAME, 'desc')),
      orderBy('foo'),
      orderBy(DOCUMENT_KEY_NAME, 'desc')
    );

    // Inequality filters add order by's
    assertImplicitOrderBy(
      query('foo', filter('foo', '<', 5)),
      orderBy('foo'),
      orderBy(DOCUMENT_KEY_NAME)
    );

    // Descending order by applies to implicit key ordering
    assertImplicitOrderBy(
      query('foo', orderBy('foo', 'desc')),
      orderBy('foo', 'desc'),
      orderBy(DOCUMENT_KEY_NAME, 'desc')
    );
    assertImplicitOrderBy(
      query('foo', orderBy('foo', 'asc'), orderBy('bar', 'desc')),
      orderBy('foo', 'asc'),
      orderBy('bar', 'desc'),
      orderBy(DOCUMENT_KEY_NAME, 'desc')
    );
    assertImplicitOrderBy(
      query('foo', orderBy('foo', 'desc'), orderBy('bar', 'asc')),
      orderBy('foo', 'desc'),
      orderBy('bar', 'asc'),
      orderBy(DOCUMENT_KEY_NAME, 'asc')
    );
  });

  it('matchesAllDocuments() considers filters, orders and bounds', () => {
    const baseQuery = newQueryForPath(ResourcePath.fromString('collection'));
    expect(queryMatchesAllDocuments(baseQuery)).to.be.true;

    let query1 = query('collection', orderBy('__name__'));
    expect(queryMatchesAllDocuments(query1)).to.be.true;

    query1 = query('collection', orderBy('foo'));
    expect(queryMatchesAllDocuments(query1)).to.be.false;

    query1 = query('collection', filter('foo', '==', 'bar'));
    expect(queryMatchesAllDocuments(query1)).to.be.false;

    query1 = queryWithLimit(query('foo'), 1, LimitType.First);
    expect(queryMatchesAllDocuments(query1)).to.be.false;

    query1 = queryWithStartAt(baseQuery, bound([], true));
    expect(queryMatchesAllDocuments(query1)).to.be.false;

    query1 = queryWithEndAt(baseQuery, bound([], false));
    expect(queryMatchesAllDocuments(query1)).to.be.false;
  });

  it('matches composite queries', () => {
    const doc1 = doc('collection/1', 0, { a: 1, b: 0 });
    const doc2 = doc('collection/2', 0, { a: 2, b: 1 });
    const doc3 = doc('collection/3', 0, { a: 3, b: 2 });
    const doc4 = doc('collection/4', 0, { a: 1, b: 3 });
    const doc5 = doc('collection/5', 0, { a: 1, b: 1 });

    // Two equalities: a==1 || b==1.
    const query1 = query(
      'collection',
      orFilter(filter('a', '==', 1), filter('b', '==', 1))
    );
    assertQueryMatches(query1, [doc1, doc2, doc4, doc5], [doc3]);

    // with one inequality: a>2 || b==1.
    const query2 = query(
      'collection',
      orFilter(filter('a', '>', 2), filter('b', '==', 1))
    );
    assertQueryMatches(query2, [doc2, doc3, doc5], [doc1, doc4]);

    // (a==1 && b==0) || (a==3 && b==2)
    const query3 = query(
      'collection',
      orFilter(
        andFilter(filter('a', '==', 1), filter('b', '==', 0)),
        andFilter(filter('a', '==', 3), filter('b', '==', 2))
      )
    );
    assertQueryMatches(query3, [doc1, doc3], [doc2, doc4, doc5]);

    // a==1 && (b==0 || b==3).
    const query4 = query(
      'collection',
      andFilter(
        filter('a', '==', 1),
        orFilter(filter('b', '==', 0), filter('b', '==', 3))
      )
    );
    assertQueryMatches(query4, [doc1, doc4], [doc2, doc3, doc5]);

    // (a==2 || b==2) && (a==3 || b==3)
    const query5 = query(
      'collection',
      andFilter(
        orFilter(filter('a', '==', 2), filter('b', '==', 2)),
        orFilter(filter('a', '==', 3), filter('b', '==', 3))
      )
    );
    assertQueryMatches(query5, [doc3], [doc1, doc2, doc4, doc5]);
  });

  function assertQueryMatches(
    query: Query,
    matching: MutableDocument[],
    nonMatching: MutableDocument[]
  ): void {
    for (const doc of matching) {
<<<<<<< HEAD
      expect(queryMatches(query, doc)).true;
    }
    for (const doc of nonMatching) {
      expect(queryMatches(query, doc)).false;
=======
      expect(queryMatches(query, doc)).to.be.true;
    }
    for (const doc of nonMatching) {
      expect(queryMatches(query, doc)).to.be.false;
>>>>>>> 7c54b303
    }
  }

  function assertImplicitOrderBy(query: Query, ...orderBys: OrderBy[]): void {
    expect(queryOrderBy(query)).to.deep.equal(orderBys);
  }

  function assertCanonicalId(query: Query, expectedCanonicalId: string): void {
    expect(canonifyTarget(queryToTarget(query))).to.equal(expectedCanonicalId);
  }
});<|MERGE_RESOLUTION|>--- conflicted
+++ resolved
@@ -858,17 +858,10 @@
     nonMatching: MutableDocument[]
   ): void {
     for (const doc of matching) {
-<<<<<<< HEAD
-      expect(queryMatches(query, doc)).true;
-    }
-    for (const doc of nonMatching) {
-      expect(queryMatches(query, doc)).false;
-=======
       expect(queryMatches(query, doc)).to.be.true;
     }
     for (const doc of nonMatching) {
       expect(queryMatches(query, doc)).to.be.false;
->>>>>>> 7c54b303
     }
   }
 
