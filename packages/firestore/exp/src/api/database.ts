--- conflicted
+++ resolved
@@ -46,7 +46,7 @@
   indexedDbStoragePrefix
 } from '../../../src/local/indexeddb_persistence';
 import { LoadBundleTask } from '../../../src/api/bundle';
-<<<<<<< HEAD
+import { Query } from '../../../lite';
 import {
   getPersistence,
   getRemoteStore,
@@ -65,9 +65,6 @@
 import { debugAssert } from '../../../src/util/assert';
 
 const LOG_TAG = 'Firestore';
-=======
-import { Query } from '../../../lite';
->>>>>>> 5ebf8c31
 
 /**
  * The root reference to the Firestore database and the entry point for the
