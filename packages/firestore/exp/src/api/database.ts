--- conflicted
+++ resolved
@@ -15,31 +15,20 @@
  * limitations under the License.
  */
 
-<<<<<<< HEAD
-import { _getProvider } from '@firebase/app-exp';
-=======
-import * as firestore from '../../index';
-
 import { _getProvider, _removeServiceInstance } from '@firebase/app-exp';
->>>>>>> 4d1712db
 import { FirebaseApp, _FirebaseService } from '@firebase/app-types-exp';
 import { FirebaseAuthInternalName } from '@firebase/auth-interop-types';
 import { Provider } from '@firebase/component';
 
 import { Firestore as LiteFirestore } from '../../../lite/src/api/database';
+import { cast } from '../../../lite/src/api/util';
 import {
   ComponentProvider,
   MemoryComponentProvider
 } from '../../../src/core/component_provider';
-<<<<<<< HEAD
 import { FirestoreClient } from '../../../src/core/firestore_client';
 import { AsyncQueue } from '../../../src/util/async_queue';
 import * as firestore from '../../index';
-=======
-
-import { Firestore as LiteFirestore } from '../../../lite/src/api/database';
-import { cast } from '../../../lite/src/api/util';
->>>>>>> 4d1712db
 
 /**
  * The root reference to the Firestore database and the entry point for the
