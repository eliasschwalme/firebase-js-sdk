
# Unreleased (1.5.0)
<<<<<<< HEAD
- [feature] Added a `Firestore.waitForPendingWrites()` method which
  allows users to wait until all pending writes are acknowledged by the
  Firestore backend.
- [feature] Added a `Firestore.terminate()` method which terminates
  the instance, releasing any held resources. Once it completes, you can
  optionally call `Firestore.clearPersistence()` to wipe persisted Firestore
  data from disk.
=======
- [feature] Added a `Firestore.waitForPendingWrites()` method that
  allows users to wait until all pending writes are acknowledged by the
  Firestore backend.
>>>>>>> 4bccd8f5

# 1.4.10
- [changed] Transactions now perform exponential backoff before retrying.
  This means transactions on highly contended documents are more likely to
  succeed.

# 1.4.6
- [changed] Transactions are now more flexible. Some sequences of operations
  that were previously incorrectly disallowed are now allowed. For example,
  after reading a document that doesn't exist, you can now set it multiple
  times successfully in a transaction.

# 1.4.5
- [fixed] Fixed an issue where query results were temporarily missing
  documents that previously had not matched but had been updated to now
  match the query (https://github.com/firebase/firebase-android-sdk/issues/155).

# 1.4.4
- [fixed] Fixed an internal assertion that was triggered when an update
   with a `FieldValue.serverTimestamp()` and an update with a
  `FieldValue.increment()` were pending for the same document.

# 1.4.0
- [changed] Added logging and a custom error message to help users hitting
  https://bugs.webkit.org/show_bug.cgi?id=197050 (a bug in iOS 12.2 causing
  the SDK to potentially crash when persistence is enabled).
- [fixed] Fixed an issue for environments missing `window.addEventListener`, 
  such as in React Native with Expo (#1824).

# 1.3.5
- [feature] Added `clearPersistence()`, which clears the persistent storage
  including pending writes and cached documents. This is intended to help
  write reliable tests (#449).

# 1.3.3
- [changed] Firestore now recovers more quickly after network connectivity
  changes (airplane mode, Wi-Fi availability, etc.).

# 1.3.0
- [changed] Deprecated the `experimentalTabSynchronization` setting in favor of
  `synchronizeTabs`. If you use multi-tab synchronization, it is recommended
  that you update your call to `enablePersistence()`. Firestore logs an error
  if you continue to use `experimentalTabSynchronization`.
- [feature] You can now query across all collections in your database with a
  given collection ID using the `FirebaseFirestore.collectionGroup()` method.

# 1.1.4
- [feature] Added an `experimentalForceLongPolling` setting that that can be
  used to work around proxies that prevent the Firestore client from connecting
  to the Firestore backend.

# 1.1.1
- [changed] Increased a connection timeout that could lead to large writes
  perputually retrying without ever succeeding (#1447).
- [fixed] Fixed an issue with IndexedDb persistence that triggered an internal
  assert for Queries that use nested DocumentReferences in where() clauses
  (#1524, #1596).
- [fixed] Fixed an issue where transactions in a Node.JS app could be sent
  without auth credentials, leading to Permission Denied errors.

# 1.1.0
- [feature] Added `FieldValue.increment()`, which can be used in `update()`
  and `set(..., {merge:true})` to increment or decrement numeric field
  values safely without transactions.
- [changed] Prepared the persistence layer to support collection group queries.
  While this feature is not yet available, all schema changes are included
  in this release. Once you upgrade, you will not be able to use an older version
  of the Firestore SDK with persistence enabled.

# 1.0.5
- [changed] Improved performance when querying over documents that contain
  subcollections.

# 1.0.4
- [fixed] Fixed an uncaught promise error occurring when `enablePersistence()`
  was called in a second tab (#1531).

# 1.0.0
- [changed] The `timestampsInSnapshots` setting is now enabled by default.
  Timestamp fields that read from a `DocumentSnapshot` are now returned as
  `Timestamp` objects instead of `Date` objects. This is a breaking change;
  developers must update any code that expects to receive a `Date` object. See
  https://firebase.google.com/docs/reference/js/firebase.firestore.Settings#~timestampsInSnapshots
  for more details.
- [fixed] Fixed a crash that could happen when the app is shut down after
  a write has been sent to the server but before it has been received on
  a listener.

# 0.9.2
- [fixed] Fixed a regression introduced in 5.7.0 that caused apps using
  experimentalTabSynchronization to hit an exception for "Failed to obtain
  primary lease for action 'Collect garbage'".

# 0.9.1
- [changed] Added a custom error for schema downgrades.

# 0.9.0
- [changed] Removed eval()-based fallback for JSON parsing, allowing SDK to
  be used in environments that prohibit eval().
- [feature] Added a garbage collection process to on-disk persistence that
  removes older documents. This is enabled automatically if persistence is
  enabled, and the SDK will attempt to periodically clean up older, unused
  documents once the on-disk cache passes a threshold size (default: 40 MB).
  This threshold can be configured by changing the setting `cacheSizeBytes` in
  the settings passed to `Firestore.settings()`. It must be set to a minimum of
  1 MB. The garbage collection process can be disabled entirely by setting
  `cacheSizeBytes` to `CACHE_SIZE_UNLIMITED`.

# 0.8.3
- [fixed] Fixed an issue that prevented query synchronization between multiple
  tabs.

# 0.8.2
- [fixed] Fixed an issue where native ES6 module loading was not working.

# 0.8.1
- [fixed] Fixed an issue where typings are created in the wrong location.

# 0.8.0
- [feature] Access to offline persistence is no longer limited to a single tab.
  You can opt into this new experimental mode by invoking `enablePersistence()`
  with `{experimentalTabSynchronization: true}`. All tabs accessing persistence
  must use the same setting for this flag.
- [fixed] Fixed an issue where the first `get()` call made after being offline
  could incorrectly return cached data without attempting to reach the backend.
- [changed] Changed `get()` to only make one attempt to reach the backend before
  returning cached data, potentially reducing delays while offline.
- [fixed] Fixed an issue that caused Firebase to drop empty objects from calls
  to `set(..., { merge: true })`.
- [changed] Improved argument validation for several API methods.

# 0.7.3
- [changed] Changed the internal handling for locally updated documents that
  haven't yet been read back from Firestore. This can lead to slight behavior
  changes and may affect the `SnapshotMetadata.hasPendingWrites` metadata flag.
- [changed] Eliminated superfluous update events for locally cached documents
  that are known to lag behind the server version. Instead, we buffer these
  events until the client has caught up with the server.

# 0.7.2
- [fixed] Fixed a regression that prevented use of Firestore on ReactNative's
  Expo platform (#1138).

# 0.7.0
- [fixed] Fixed `get({source: 'cache'})` to be able to return nonexistent
  documents from cache.
- [changed] Prepared the persistence layer to allow shared access from multiple
  tabs. While this feature is not yet available, all schema changes are included
  in this release. Once you upgrade, you will not be able to use an older version
  of the Firestore SDK with persistence enabled.
- [fixed] Fixed an issue where changes to custom authentication claims did not
  take effect until you did a full sign-out and sign-in.
  (firebase/firebase-ios-sdk#1499)

# 0.6.1
- [changed] Improved how Firestore handles idle queries to reduce the cost of
  re-listening within 30 minutes.
- [changed] Improved offline performance with many outstanding writes.

# 0.6.0
- [fixed] Fixed an issue where queries returned fewer results than they should,
  caused by documents that were cached as deleted when they should not have
  been (firebase/firebase-ios-sdk#1548). Because some cache data is cleared,
  clients might use extra bandwidth the first time they launch with this
  version of the SDK.
- [feature] Added `firebase.firestore.FieldValue.arrayUnion()` and
  `firebase.firestore.FieldValue.arrayRemove()` to atomically add and remove
  elements from an array field in a document.
- [feature] Added `'array-contains'` query operator for use with `.where()` to
  find documents where an array field contains a specific element.

# 0.5.0
- [changed] Merged the `includeQueryMetadataChanges` and
  `includeDocumentMetadataChanges` options passed to `Query.onSnapshot()` into
  a single `includeMetadataChanges` option.
- [changed] `QuerySnapshot.docChanges()` is now a method that optionally takes
  an `includeMetadataChanges` option. By default, even when listening to a query
  with `{ includeMetadataChanges:true }`, metadata-only document changes are
  suppressed in `docChanges()`.
- [feature] Added new `{ mergeFields: (string|FieldPath)[] }` option to `set()`
  which allows merging of a reduced subset of fields.

# 0.4.1
- [fixed] Fixed a regression in Firebase JS release 4.13.0 regarding the
  loading of proto files, causing Node.JS support to break.

# 0.4.0
- [feature] Added a new `Timestamp` class to represent timestamp fields,
  currently supporting up to microsecond precision. It can be passed to API
  methods anywhere a JS Date object is currently accepted. To make
  `DocumentSnapshot`s read timestamp fields back as `Timestamp`s instead of
  Dates, you can set the newly added flag `timestampsInSnapshots` in
  `FirestoreSettings` to `true`. Note that the current behavior
  (`DocumentSnapshot`s returning JS Date objects) will be removed in a future
  release. `Timestamp` supports higher precision than JS Date.
- [feature] Added ability to control whether DocumentReference.get() and
  Query.get() should fetch from server only, (by passing { source: 'server' }),
  cache only (by passing { source: 'cache' }), or attempt server and fall back
  to the cache (which was the only option previously, and is now the default).

# 0.3.7
- [fixed] Fixed a regression in the Firebase JS release 4.11.0 that could
  cause get() requests made while offline to be delayed by up to 10
  seconds (rather than returning from cache immediately).

# 0.3.6
- [fixed] Fixed a regression in the Firebase JS release 4.11.0 that could
  cause a crash if a user signs out while the client is offline, resulting in
  an error of "Attempted to schedule multiple operations with timer id
  listen_stream_connection_backoff".

# 0.3.5
- [changed] If the SDK's attempt to connect to the Cloud Firestore backend
  neither succeeds nor fails within 10 seconds, the SDK will consider itself
  "offline", causing get() calls to resolve with cached results, rather than
  continuing to wait.
- [fixed] Fixed a potential race condition after calling `enableNetwork()` that
  could result in a "Mutation batchIDs must be acknowledged in order" assertion
  crash.

# 0.3.2
- [fixed] Fixed a regression in Firebase JS release 4.9.0 that could in certain
  cases result in an "OnlineState should not affect limbo documents." assertion
  crash when the client loses its network connection.

# 0.3.1
- [changed] Snapshot listeners (with the `includeMetadataChanges` option
  enabled) now receive an event with `snapshot.metadata.fromCache` set to
  `true` if the SDK loses its connection to the backend. A new event with
  `snapshot.metadata.fromCache` set to false will be raised once the
  connection is restored and the query is in sync with the backend again.
- [feature] Added `SnapshotOptions` API to control how DocumentSnapshots
  return unresolved server timestamps.
- [feature] Added `disableNetwork()` and `enableNetwork()` methods to
  `Firestore` class, allowing for explicit network management.
- [changed] For non-existing documents, `DocumentSnapshot.data()` now returns
  `undefined` instead of throwing an exception. A new
  `QueryDocumentSnapshot` class is introduced for Queries to reduce the number
  of undefined-checks in your code.
- [added] Added `isEqual` API to `GeoPoint`, `Blob`, `SnapshotMetadata`,
  `DocumentSnapshot`, `QuerySnapshot`, `CollectionReference`, `FieldValue`
  and `FieldPath`.
- [changed] A "Could not reach Firestore backend." message will be
  logged when the initial connection to the Firestore backend fails.
- [changed] A "Using maximum backoff delay to prevent overloading the
  backend." message will be logged when we get a resource-exhausted
  error from the backend.

# v0.2.1
- [feature] Added Node.js support for Cloud Firestore (with the exception of
  the offline persistence feature).
- [changed] Webchannel requests use $httpHeaders URL parameter rather than
  normal HTTP headers to avoid an extra CORS preflight request when initiating
  streams / RPCs.

# v0.1.4
- [changed] Network streams are automatically closed after 60 seconds of
  idleness.
- [changed] We no longer log 'RPC failed' messages for expected failures.

# v0.1.2
- [changed] We now support `FieldValue.delete()` sentinels in `set()` calls
  with `{merge:true}`.
- [fixed] Fixed validation of nested arrays to allow indirect nesting

# v0.1.1
- [fixed] Fixed an issue causing exceptions when trying to use
  `firebase.firestore.FieldPath.documentId()` in an `orderBy()` or `where()`
  clause in a query.

# v0.1.0
- Initial public release.<|MERGE_RESOLUTION|>--- conflicted
+++ resolved
@@ -1,18 +1,12 @@
 
 # Unreleased (1.5.0)
-<<<<<<< HEAD
-- [feature] Added a `Firestore.waitForPendingWrites()` method which
+- [feature] Added a `Firestore.waitForPendingWrites()` method that
   allows users to wait until all pending writes are acknowledged by the
   Firestore backend.
 - [feature] Added a `Firestore.terminate()` method which terminates
   the instance, releasing any held resources. Once it completes, you can
   optionally call `Firestore.clearPersistence()` to wipe persisted Firestore
   data from disk.
-=======
-- [feature] Added a `Firestore.waitForPendingWrites()` method that
-  allows users to wait until all pending writes are acknowledged by the
-  Firestore backend.
->>>>>>> 4bccd8f5
 
 # 1.4.10
 - [changed] Transactions now perform exponential backoff before retrying.
