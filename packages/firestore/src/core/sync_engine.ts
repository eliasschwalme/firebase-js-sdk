/**
 * @license
 * Copyright 2017 Google LLC
 *
 * Licensed under the Apache License, Version 2.0 (the "License");
 * you may not use this file except in compliance with the License.
 * You may obtain a copy of the License at
 *
 *   http://www.apache.org/licenses/LICENSE-2.0
 *
 * Unless required by applicable law or agreed to in writing, software
 * distributed under the License is distributed on an "AS IS" BASIS,
 * WITHOUT WARRANTIES OR CONDITIONS OF ANY KIND, either express or implied.
 * See the License for the specific language governing permissions and
 * limitations under the License.
 */

import { User } from '../auth/user';
import { ignoreIfPrimaryLeaseLoss, LocalStore } from '../local/local_store';
import {
  acknowledgeBatch,
  allocateTarget,
  applyRemoteEventToLocalCache,
<<<<<<< HEAD
  BundleLoader,
=======
>>>>>>> b662f8c0
  executeQuery,
  getActiveClientsFromPersistence,
  getCachedTarget,
  getHighestUnacknowledgedBatchId,
  getNewDocumentChanges,
  handleUserChange,
  hasNewerBundle,
<<<<<<< HEAD
=======
  ignoreIfPrimaryLeaseLoss,
  LocalStore,
>>>>>>> b662f8c0
  localWrite,
  lookupMutationDocuments,
  notifyLocalViewChanges,
  rejectBatch,
  releaseTarget,
  removeCachedMutationBatchMetadata,
  saveBundle
<<<<<<< HEAD
} from '../local/local_store_impl';
=======
} from '../local/local_store';
>>>>>>> b662f8c0
import { LocalViewChanges } from '../local/local_view_changes';
import { ReferenceSet } from '../local/reference_set';
import { TargetData, TargetPurpose } from '../local/target_data';
import {
  documentKeySet,
  DocumentKeySet,
  MaybeDocumentMap
} from '../model/collections';
import { MaybeDocument, NoDocument } from '../model/document';
import { Mutation } from '../model/mutation';
import { MutationBatchResult } from '../model/mutation_batch';
import { RemoteEvent, TargetChange } from '../remote/remote_event';
import {
  canUseNetwork,
  fillWritePipeline,
  RemoteStore,
  remoteStoreApplyPrimaryState,
  remoteStoreListen,
  remoteStoreUnlisten
} from '../remote/remote_store';
import { debugAssert, debugCast, fail, hardAssert } from '../util/assert';
import { Code, FirestoreError } from '../util/error';
import { logDebug, logWarn } from '../util/log';
import { primitiveComparator } from '../util/misc';
import { ObjectMap } from '../util/obj_map';
import { Deferred } from '../util/promise';
import { SortedMap } from '../util/sorted_map';
import { ClientId, SharedClientState } from '../local/shared_client_state';
import { QueryTargetState } from '../local/shared_client_state_syncer';
import { SortedSet } from '../util/sorted_set';
import { ListenSequence } from './listen_sequence';
import {
  canonifyQuery,
  LimitType,
  newQuery,
  newQueryForPath,
  Query,
  queryEquals,
  queryToTarget,
  stringifyQuery
} from './query';
import { SnapshotVersion } from './snapshot_version';
import { Target } from './target';
import { TargetIdGenerator } from './target_id_generator';
import {
  BatchId,
  MutationBatchState,
  OnlineState,
  OnlineStateSource,
  TargetId
} from './types';
import {
  AddedLimboDocument,
  LimboDocumentChange,
  RemovedLimboDocument,
  View,
  ViewChange
} from './view';
import { ViewSnapshot } from './view_snapshot';
import { wrapInUserErrorIfRecoverable } from '../util/async_queue';
<<<<<<< HEAD
import { BundleReader } from '../util/bundle_reader';
import { bundleInitialProgress, bundleSuccessProgress } from './bundle';
import { LoadBundleTask } from '../api/bundle';
=======
>>>>>>> b662f8c0
import {
  EventManager,
  eventManagerOnOnlineStateChange,
  eventManagerOnWatchChange,
  eventManagerOnWatchError
} from './event_manager';
<<<<<<< HEAD
import { BATCHID_UNKNOWN } from '../util/types';
import { DocumentKey } from '../model/document_key';
=======
import { BundleReader } from '../util/bundle_reader';
import { LoadBundleTask } from '../api/bundle';
import {
  bundleInitialProgress,
  bundleSuccessProgress,
  BundleLoader
} from './bundle';
>>>>>>> b662f8c0

const LOG_TAG = 'SyncEngine';

/**
 * QueryView contains all of the data that SyncEngine needs to keep track of for
 * a particular query.
 */
class QueryView {
  constructor(
    /**
     * The query itself.
     */
    public query: Query,
    /**
     * The target number created by the client that is used in the watch
     * stream to identify this query.
     */
    public targetId: TargetId,
    /**
     * The view is responsible for computing the final merged truth of what
     * docs are in the query. It gets notified of local and remote changes,
     * and applies the query filters and limits to determine the most correct
     * possible results.
     */
    public view: View
  ) {}
}

/** Tracks a limbo resolution. */
class LimboResolution {
  constructor(public key: DocumentKey) {}

  /**
   * Set to true once we've received a document. This is used in
   * getRemoteKeysForTarget() and ultimately used by WatchChangeAggregator to
   * decide whether it needs to manufacture a delete event for the target once
   * the target is CURRENT.
   */
  receivedDocument: boolean = false;
}

/**
 * A function that updates a QueryView with a set of document changes (and a
 * remote event if applicable).
 */
type ApplyDocChangesHandler = (
  queryView: QueryView,
  changes: MaybeDocumentMap,
  remoteEvent?: RemoteEvent
) => Promise<ViewSnapshot | undefined>;

/**
 * Callbacks implemented by EventManager to handle notifications from
 * SyncEngine.
 */
interface SyncEngineListener {
  /** Handles new view snapshots. */
  onWatchChange?(snapshots: ViewSnapshot[]): void;

  /** Handles the failure of a query. */
  onWatchError?(query: Query, error: FirestoreError): void;
}

/**
 * SyncEngine is the central controller in the client SDK architecture. It is
 * the glue code between the EventManager, LocalStore, and RemoteStore. Some of
 * SyncEngine's responsibilities include:
 * 1. Coordinating client requests and remote events between the EventManager
 *    and the local and remote data stores.
 * 2. Managing a View object for each query, providing the unified view between
 *    the local and remote data stores.
 * 3. Notifying the RemoteStore when the LocalStore has new mutations in its
 *    queue that need sending to the backend.
 *
 * The SyncEngine’s methods should only ever be called by methods running in the
 * global async queue.
 *
 * PORTING NOTE: On Web, SyncEngine does not have an explicit subscribe()
 * function. Instead, it directly depends on EventManager's tree-shakeable API
 * (via `ensureWatchStream()`).
 */
export interface SyncEngine {
  isPrimaryClient: boolean;
}

/**
 * An implementation of `SyncEngine` coordinating with other parts of SDK.
 *
 * The parts of SyncEngine that act as a callback to RemoteStore need to be
 * registered individually. This is done in `syncEngineWrite()` and
 * `syncEngineListen()` (as well as `applyPrimaryState()`) as these methods
 * serve as entry points to RemoteStore's functionality.
 *
 * Note: some field defined in this class might have public access level, but
 * the class is not exported so they are only accessible from this module.
 * This is useful to implement optional features (like bundles) in free
 * functions, such that they are tree-shakeable.
 */
class SyncEngineImpl implements SyncEngine {
  syncEngineListener: SyncEngineListener = {};

  /**
   * A callback that updates the QueryView based on the provided change.
   *
   * PORTING NOTE: On other platforms, this logic lives in
   * `emitNewSnapshotsAndNotifyLocalStore()`, but on Web it is extracted to
   *  ensure that all view logic only exists in bundles that include views.
   */
  applyDocChanges?: ApplyDocChangesHandler;

  queryViewsByQuery = new ObjectMap<Query, QueryView>(
    q => canonifyQuery(q),
    queryEquals
  );
  queriesByTarget = new Map<TargetId, Query[]>();
  /**
   * The keys of documents that are in limbo for which we haven't yet started a
   * limbo resolution query.
   */
  enqueuedLimboResolutions: DocumentKey[] = [];
  /**
   * Keeps track of the target ID for each document that is in limbo with an
   * active target.
   */
  activeLimboTargetsByKey = new SortedMap<DocumentKey, TargetId>(
    DocumentKey.comparator
  );
  /**
   * Keeps track of the information about an active limbo resolution for each
   * active target ID that was started for the purpose of limbo resolution.
   */
  activeLimboResolutionsByTarget = new Map<TargetId, LimboResolution>();
  limboDocumentRefs = new ReferenceSet();
  /** Stores user completion handlers, indexed by User and BatchId. */
  mutationUserCallbacks = {} as {
    [uidKey: string]: SortedMap<BatchId, Deferred<void>>;
  };
  /** Stores user callbacks waiting for all pending writes to be acknowledged. */
  pendingWritesCallbacks = new Map<BatchId, Array<Deferred<void>>>();
  limboTargetIdGenerator = TargetIdGenerator.forSyncEngine();

  onlineState = OnlineState.Unknown;

  // The primary state is set to `true` or `false` immediately after Firestore
  // startup. In the interim, a client should only be considered primary if
  // `isPrimary` is true.
  _isPrimaryClient: undefined | boolean = undefined;

  constructor(
    readonly localStore: LocalStore,
    readonly remoteStore: RemoteStore,
    readonly eventManager: EventManager,
    // PORTING NOTE: Manages state synchronization in multi-tab environments.
    readonly sharedClientState: SharedClientState,
    public currentUser: User,
    readonly maxConcurrentLimboResolutions: number
  ) {}

  get isPrimaryClient(): boolean {
    return this._isPrimaryClient === true;
  }
}

export function newSyncEngine(
  localStore: LocalStore,
  remoteStore: RemoteStore,
  eventManager: EventManager,
  // PORTING NOTE: Manages state synchronization in multi-tab environments.
  sharedClientState: SharedClientState,
  currentUser: User,
  maxConcurrentLimboResolutions: number,
  isPrimary: boolean
): SyncEngine {
  const syncEngine = new SyncEngineImpl(
    localStore,
    remoteStore,
    eventManager,
    sharedClientState,
    currentUser,
    maxConcurrentLimboResolutions
  );
  if (isPrimary) {
    syncEngine._isPrimaryClient = true;
  }
  return syncEngine;
}

/**
 * Initiates the new listen, resolves promise when listen enqueued to the
 * server. All the subsequent view snapshots or errors are sent to the
 * subscribed handlers. Returns the initial snapshot.
 */
export async function syncEngineListen(
  syncEngine: SyncEngine,
  query: Query
): Promise<ViewSnapshot> {
  const syncEngineImpl = ensureWatchCallbacks(syncEngine);

  let targetId;
  let viewSnapshot;

  const queryView = syncEngineImpl.queryViewsByQuery.get(query);
  if (queryView) {
    // PORTING NOTE: With Multi-Tab Web, it is possible that a query view
    // already exists when EventManager calls us for the first time. This
    // happens when the primary tab is already listening to this query on
    // behalf of another tab and the user of the primary also starts listening
    // to the query. EventManager will not have an assigned target ID in this
    // case and calls `listen` to obtain this ID.
    targetId = queryView.targetId;
    syncEngineImpl.sharedClientState.addLocalQueryTarget(targetId);
    viewSnapshot = queryView.view.computeInitialSnapshot();
  } else {
    const targetData = await allocateTarget(
      syncEngineImpl.localStore,
      queryToTarget(query)
    );

    const status = syncEngineImpl.sharedClientState.addLocalQueryTarget(
      targetData.targetId
    );
    targetId = targetData.targetId;
    viewSnapshot = await initializeViewAndComputeSnapshot(
      syncEngineImpl,
      query,
      targetId,
      status === 'current'
    );
    if (syncEngineImpl.isPrimaryClient) {
      remoteStoreListen(syncEngineImpl.remoteStore, targetData);
    }
  }

  return viewSnapshot;
}

/**
 * Registers a view for a previously unknown query and computes its initial
 * snapshot.
 */
async function initializeViewAndComputeSnapshot(
  syncEngineImpl: SyncEngineImpl,
  query: Query,
  targetId: TargetId,
  current: boolean
): Promise<ViewSnapshot> {
  // PORTING NOTE: On Web only, we inject the code that registers new Limbo
  // targets based on view changes. This allows us to only depend on Limbo
  // changes when user code includes queries.
  syncEngineImpl.applyDocChanges = (queryView, changes, remoteEvent) =>
    applyDocChanges(syncEngineImpl, queryView, changes, remoteEvent);

  const queryResult = await executeQuery(
    syncEngineImpl.localStore,
    query,
    /* usePreviousResults= */ true
  );
  const view = new View(query, queryResult.remoteKeys);
  const viewDocChanges = view.computeDocChanges(queryResult.documents);
  const synthesizedTargetChange = TargetChange.createSynthesizedTargetChangeForCurrentChange(
    targetId,
    current && syncEngineImpl.onlineState !== OnlineState.Offline
  );
  const viewChange = view.applyChanges(
    viewDocChanges,
    /* updateLimboDocuments= */ syncEngineImpl.isPrimaryClient,
    synthesizedTargetChange
  );
  updateTrackedLimbos(syncEngineImpl, targetId, viewChange.limboChanges);

  debugAssert(
    !!viewChange.snapshot,
    'applyChanges for new view should always return a snapshot'
  );

  const data = new QueryView(query, targetId, view);

  syncEngineImpl.queryViewsByQuery.set(query, data);
  if (syncEngineImpl.queriesByTarget.has(targetId)) {
    syncEngineImpl.queriesByTarget.get(targetId)!.push(query);
  } else {
    syncEngineImpl.queriesByTarget.set(targetId, [query]);
  }

  return viewChange.snapshot;
}

/** Stops listening to the query. */
export async function syncEngineUnlisten(
  syncEngine: SyncEngine,
  query: Query
): Promise<void> {
  const syncEngineImpl = debugCast(syncEngine, SyncEngineImpl);
  const queryView = syncEngineImpl.queryViewsByQuery.get(query)!;
  debugAssert(
    !!queryView,
    'Trying to unlisten on query not found:' + stringifyQuery(query)
  );

  // Only clean up the query view and target if this is the only query mapped
  // to the target.
  const queries = syncEngineImpl.queriesByTarget.get(queryView.targetId)!;
  if (queries.length > 1) {
    syncEngineImpl.queriesByTarget.set(
      queryView.targetId,
      queries.filter(q => !queryEquals(q, query))
    );
    syncEngineImpl.queryViewsByQuery.delete(query);
    return;
  }

  // No other queries are mapped to the target, clean up the query and the target.
  if (syncEngineImpl.isPrimaryClient) {
    // We need to remove the local query target first to allow us to verify
    // whether any other client is still interested in this target.
    syncEngineImpl.sharedClientState.removeLocalQueryTarget(queryView.targetId);
    const targetRemainsActive = syncEngineImpl.sharedClientState.isActiveQueryTarget(
      queryView.targetId
    );

    if (!targetRemainsActive) {
      await releaseTarget(
        syncEngineImpl.localStore,
        queryView.targetId,
        /*keepPersistedTargetData=*/ false
      )
        .then(() => {
          syncEngineImpl.sharedClientState.clearQueryState(queryView.targetId);
          remoteStoreUnlisten(syncEngineImpl.remoteStore, queryView.targetId);
          removeAndCleanupTarget(syncEngineImpl, queryView.targetId);
        })
        .catch(ignoreIfPrimaryLeaseLoss);
    }
  } else {
    removeAndCleanupTarget(syncEngineImpl, queryView.targetId);
    await releaseTarget(
      syncEngineImpl.localStore,
      queryView.targetId,
      /*keepPersistedTargetData=*/ true
    );
  }
}

/**
 * Initiates the write of local mutation batch which involves adding the
 * writes to the mutation queue, notifying the remote store about new
 * mutations and raising events for any changes this write caused.
 *
 * The promise returned by this call is resolved when the above steps
 * have completed, *not* when the write was acked by the backend. The
 * userCallback is resolved once the write was acked/rejected by the
 * backend (or failed locally for any other reason).
 */
export async function syncEngineWrite(
  syncEngine: SyncEngine,
  batch: Mutation[],
  userCallback: Deferred<void>
): Promise<void> {
  const syncEngineImpl = ensureWriteCallbacks(syncEngine);

  try {
    const result = await localWrite(syncEngineImpl.localStore, batch);
    syncEngineImpl.sharedClientState.addPendingMutation(result.batchId);
    addMutationCallback(syncEngineImpl, result.batchId, userCallback);
    await emitNewSnapsAndNotifyLocalStore(syncEngineImpl, result.changes);
    await fillWritePipeline(syncEngineImpl.remoteStore);
  } catch (e) {
    // If we can't persist the mutation, we reject the user callback and
    // don't send the mutation. The user can then retry the write.
    const error = wrapInUserErrorIfRecoverable(e, `Failed to persist write`);
    userCallback.reject(error);
  }
}

/**
 * Applies one remote event to the sync engine, notifying any views of the
 * changes, and releasing any pending mutation batches that would become
 * visible because of the snapshot version the remote event contains.
 */
export async function applyRemoteEvent(
  syncEngine: SyncEngine,
  remoteEvent: RemoteEvent
): Promise<void> {
  const syncEngineImpl = debugCast(syncEngine, SyncEngineImpl);

  try {
    const changes = await applyRemoteEventToLocalCache(
      syncEngineImpl.localStore,
      remoteEvent
    );
    // Update `receivedDocument` as appropriate for any limbo targets.
    remoteEvent.targetChanges.forEach((targetChange, targetId) => {
      const limboResolution = syncEngineImpl.activeLimboResolutionsByTarget.get(
        targetId
      );
      if (limboResolution) {
        // Since this is a limbo resolution lookup, it's for a single document
        // and it could be added, modified, or removed, but not a combination.
        hardAssert(
          targetChange.addedDocuments.size +
            targetChange.modifiedDocuments.size +
            targetChange.removedDocuments.size <=
            1,
          'Limbo resolution for single document contains multiple changes.'
        );
        if (targetChange.addedDocuments.size > 0) {
          limboResolution.receivedDocument = true;
        } else if (targetChange.modifiedDocuments.size > 0) {
          hardAssert(
            limboResolution.receivedDocument,
            'Received change for limbo target document without add.'
          );
        } else if (targetChange.removedDocuments.size > 0) {
          hardAssert(
            limboResolution.receivedDocument,
            'Received remove for limbo target document without add.'
          );
          limboResolution.receivedDocument = false;
        } else {
          // This was probably just a CURRENT targetChange or similar.
        }
      }
    });
    await emitNewSnapsAndNotifyLocalStore(syncEngineImpl, changes, remoteEvent);
  } catch (error) {
    await ignoreIfPrimaryLeaseLoss(error);
  }
}

/**
 * Applies an OnlineState change to the sync engine and notifies any views of
 * the change.
 */
export function applyOnlineStateChange(
  syncEngine: SyncEngine,
  onlineState: OnlineState,
  source: OnlineStateSource
): void {
  const syncEngineImpl = debugCast(syncEngine, SyncEngineImpl);
  // If we are the secondary client, we explicitly ignore the remote store's
  // online state (the local client may go offline, even though the primary
  // tab remains online) and only apply the primary tab's online state from
  // SharedClientState.
  if (
    (syncEngineImpl.isPrimaryClient &&
      source === OnlineStateSource.RemoteStore) ||
    (!syncEngineImpl.isPrimaryClient &&
      source === OnlineStateSource.SharedClientState)
  ) {
    const newViewSnapshots = [] as ViewSnapshot[];
    syncEngineImpl.queryViewsByQuery.forEach((query, queryView) => {
      const viewChange = queryView.view.applyOnlineStateChange(onlineState);
      debugAssert(
        viewChange.limboChanges.length === 0,
        'OnlineState should not affect limbo documents.'
      );
      if (viewChange.snapshot) {
        newViewSnapshots.push(viewChange.snapshot);
      }
    });

    eventManagerOnOnlineStateChange(syncEngineImpl.eventManager, onlineState);

    if (newViewSnapshots.length) {
      debugAssert(
        !!syncEngineImpl.syncEngineListener.onWatchChange,
        'Active views but EventManager callbacks are not assigned'
      );
      syncEngineImpl.syncEngineListener.onWatchChange(newViewSnapshots);
    }

    syncEngineImpl.onlineState = onlineState;
    if (syncEngineImpl.isPrimaryClient) {
      syncEngineImpl.sharedClientState.setOnlineState(onlineState);
    }
  }
}

/**
 * Rejects the listen for the given targetID. This can be triggered by the
 * backend for any active target.
 *
 * @param syncEngine - The sync engine implementation.
 * @param targetId - The targetID corresponds to one previously initiated by the
 * user as part of TargetData passed to listen() on RemoteStore.
 * @param err - A description of the condition that has forced the rejection.
 * Nearly always this will be an indication that the user is no longer
 * authorized to see the data matching the target.
 */
export async function rejectListen(
  syncEngine: SyncEngine,
  targetId: TargetId,
  err: FirestoreError
): Promise<void> {
  const syncEngineImpl = debugCast(syncEngine, SyncEngineImpl);

  // PORTING NOTE: Multi-tab only.
  syncEngineImpl.sharedClientState.updateQueryState(targetId, 'rejected', err);

  const limboResolution = syncEngineImpl.activeLimboResolutionsByTarget.get(
    targetId
  );
  const limboKey = limboResolution && limboResolution.key;
  if (limboKey) {
    // TODO(klimt): We really only should do the following on permission
    // denied errors, but we don't have the cause code here.

    // It's a limbo doc. Create a synthetic event saying it was deleted.
    // This is kind of a hack. Ideally, we would have a method in the local
    // store to purge a document. However, it would be tricky to keep all of
    // the local store's invariants with another method.
    let documentUpdates = new SortedMap<DocumentKey, MaybeDocument>(
      DocumentKey.comparator
    );
    documentUpdates = documentUpdates.insert(
      limboKey,
      new NoDocument(limboKey, SnapshotVersion.min())
    );
    const resolvedLimboDocuments = documentKeySet().add(limboKey);
    const event = new RemoteEvent(
      SnapshotVersion.min(),
      /* targetChanges= */ new Map<TargetId, TargetChange>(),
      /* targetMismatches= */ new SortedSet<TargetId>(primitiveComparator),
      documentUpdates,
      resolvedLimboDocuments
    );

    await applyRemoteEvent(syncEngineImpl, event);

    // Since this query failed, we won't want to manually unlisten to it.
    // We only remove it from bookkeeping after we successfully applied the
    // RemoteEvent. If `applyRemoteEvent()` throws, we want to re-listen to
    // this query when the RemoteStore restarts the Watch stream, which should
    // re-trigger the target failure.
    syncEngineImpl.activeLimboTargetsByKey = syncEngineImpl.activeLimboTargetsByKey.remove(
      limboKey
    );
    syncEngineImpl.activeLimboResolutionsByTarget.delete(targetId);
    pumpEnqueuedLimboResolutions(syncEngineImpl);
  } else {
    await releaseTarget(
      syncEngineImpl.localStore,
      targetId,
      /* keepPersistedTargetData */ false
    )
      .then(() => removeAndCleanupTarget(syncEngineImpl, targetId, err))
      .catch(ignoreIfPrimaryLeaseLoss);
  }
}

export async function applySuccessfulWrite(
  syncEngine: SyncEngine,
  mutationBatchResult: MutationBatchResult
): Promise<void> {
  const syncEngineImpl = debugCast(syncEngine, SyncEngineImpl);
  const batchId = mutationBatchResult.batch.batchId;

  try {
    const changes = await acknowledgeBatch(
      syncEngineImpl.localStore,
      mutationBatchResult
    );

    // The local store may or may not be able to apply the write result and
    // raise events immediately (depending on whether the watcher is caught
    // up), so we raise user callbacks first so that they consistently happen
    // before listen events.
    processUserCallback(syncEngineImpl, batchId, /*error=*/ null);
    triggerPendingWritesCallbacks(syncEngineImpl, batchId);

    syncEngineImpl.sharedClientState.updateMutationState(
      batchId,
      'acknowledged'
    );
    await emitNewSnapsAndNotifyLocalStore(syncEngineImpl, changes);
  } catch (error) {
    await ignoreIfPrimaryLeaseLoss(error);
  }
}

export async function rejectFailedWrite(
  syncEngine: SyncEngine,
  batchId: BatchId,
  error: FirestoreError
): Promise<void> {
  const syncEngineImpl = debugCast(syncEngine, SyncEngineImpl);

  try {
    const changes = await rejectBatch(syncEngineImpl.localStore, batchId);

    // The local store may or may not be able to apply the write result and
    // raise events immediately (depending on whether the watcher is caught up),
    // so we raise user callbacks first so that they consistently happen before
    // listen events.
    processUserCallback(syncEngineImpl, batchId, error);
    triggerPendingWritesCallbacks(syncEngineImpl, batchId);

    syncEngineImpl.sharedClientState.updateMutationState(
      batchId,
      'rejected',
      error
    );
    await emitNewSnapsAndNotifyLocalStore(syncEngineImpl, changes);
  } catch (error) {
    await ignoreIfPrimaryLeaseLoss(error);
  }
}

/**
 * Registers a user callback that resolves when all pending mutations at the moment of calling
 * are acknowledged .
 */
export async function registerPendingWritesCallback(
  syncEngine: SyncEngine,
  callback: Deferred<void>
): Promise<void> {
  const syncEngineImpl = debugCast(syncEngine, SyncEngineImpl);
  if (!canUseNetwork(syncEngineImpl.remoteStore)) {
    logDebug(
      LOG_TAG,
      'The network is disabled. The task returned by ' +
        "'awaitPendingWrites()' will not complete until the network is enabled."
    );
  }

  try {
    const highestBatchId = await getHighestUnacknowledgedBatchId(
      syncEngineImpl.localStore
    );
    if (highestBatchId === BATCHID_UNKNOWN) {
      // Trigger the callback right away if there is no pending writes at the moment.
      callback.resolve();
      return;
    }

    const callbacks =
      syncEngineImpl.pendingWritesCallbacks.get(highestBatchId) || [];
    callbacks.push(callback);
    syncEngineImpl.pendingWritesCallbacks.set(highestBatchId, callbacks);
  } catch (e) {
    const firestoreError = wrapInUserErrorIfRecoverable(
      e,
      'Initialization of waitForPendingWrites() operation failed'
    );
    callback.reject(firestoreError);
  }
}

/**
 * Triggers the callbacks that are waiting for this batch id to get acknowledged by server,
 * if there are any.
 */
function triggerPendingWritesCallbacks(
  syncEngineImpl: SyncEngineImpl,
  batchId: BatchId
): void {
  (syncEngineImpl.pendingWritesCallbacks.get(batchId) || []).forEach(
    callback => {
      callback.resolve();
    }
  );

  syncEngineImpl.pendingWritesCallbacks.delete(batchId);
}

/** Reject all outstanding callbacks waiting for pending writes to complete. */
function rejectOutstandingPendingWritesCallbacks(
  syncEngineImpl: SyncEngineImpl,
  errorMessage: string
): void {
  syncEngineImpl.pendingWritesCallbacks.forEach(callbacks => {
    callbacks.forEach(callback => {
      callback.reject(new FirestoreError(Code.CANCELLED, errorMessage));
    });
  });

  syncEngineImpl.pendingWritesCallbacks.clear();
}

function addMutationCallback(
  syncEngineImpl: SyncEngineImpl,
  batchId: BatchId,
  callback: Deferred<void>
): void {
  let newCallbacks =
    syncEngineImpl.mutationUserCallbacks[syncEngineImpl.currentUser.toKey()];
  if (!newCallbacks) {
    newCallbacks = new SortedMap<BatchId, Deferred<void>>(primitiveComparator);
  }
  newCallbacks = newCallbacks.insert(batchId, callback);
  syncEngineImpl.mutationUserCallbacks[
    syncEngineImpl.currentUser.toKey()
  ] = newCallbacks;
}

/**
 * Resolves or rejects the user callback for the given batch and then discards
 * it.
 */
export function processUserCallback(
  syncEngine: SyncEngine,
  batchId: BatchId,
  error: FirestoreError | null
): void {
  const syncEngineImpl = debugCast(syncEngine, SyncEngineImpl);
  let newCallbacks =
    syncEngineImpl.mutationUserCallbacks[syncEngineImpl.currentUser.toKey()];

  // NOTE: Mutations restored from persistence won't have callbacks, so it's
  // okay for there to be no callback for this ID.
  if (newCallbacks) {
    const callback = newCallbacks.get(batchId);
    if (callback) {
      debugAssert(
        batchId === newCallbacks.minKey(),
        'Mutation callbacks processed out-of-order?'
      );
      if (error) {
        callback.reject(error);
      } else {
        callback.resolve();
      }
      newCallbacks = newCallbacks.remove(batchId);
    }
    syncEngineImpl.mutationUserCallbacks[
      syncEngineImpl.currentUser.toKey()
    ] = newCallbacks;
  }
}

function removeAndCleanupTarget(
  syncEngineImpl: SyncEngineImpl,
  targetId: number,
  error: FirestoreError | null = null
): void {
  syncEngineImpl.sharedClientState.removeLocalQueryTarget(targetId);

  debugAssert(
    syncEngineImpl.queriesByTarget.has(targetId) &&
      syncEngineImpl.queriesByTarget.get(targetId)!.length !== 0,
    `There are no queries mapped to target id ${targetId}`
  );

  for (const query of syncEngineImpl.queriesByTarget.get(targetId)!) {
    syncEngineImpl.queryViewsByQuery.delete(query);
    if (error) {
      syncEngineImpl.syncEngineListener.onWatchError!(query, error);
    }
  }

  syncEngineImpl.queriesByTarget.delete(targetId);

  if (syncEngineImpl.isPrimaryClient) {
    const limboKeys = syncEngineImpl.limboDocumentRefs.removeReferencesForId(
      targetId
    );
    limboKeys.forEach(limboKey => {
      const isReferenced = syncEngineImpl.limboDocumentRefs.containsKey(
        limboKey
      );
      if (!isReferenced) {
        // We removed the last reference for this key
        removeLimboTarget(syncEngineImpl, limboKey);
      }
    });
  }
}

function removeLimboTarget(
  syncEngineImpl: SyncEngineImpl,
  key: DocumentKey
): void {
  // It's possible that the target already got removed because the query failed. In that case,
  // the key won't exist in `limboTargetsByKey`. Only do the cleanup if we still have the target.
  const limboTargetId = syncEngineImpl.activeLimboTargetsByKey.get(key);
  if (limboTargetId === null) {
    // This target already got removed, because the query failed.
    return;
  }

  remoteStoreUnlisten(syncEngineImpl.remoteStore, limboTargetId);
  syncEngineImpl.activeLimboTargetsByKey = syncEngineImpl.activeLimboTargetsByKey.remove(
    key
  );
  syncEngineImpl.activeLimboResolutionsByTarget.delete(limboTargetId);
  pumpEnqueuedLimboResolutions(syncEngineImpl);
}

function updateTrackedLimbos(
  syncEngineImpl: SyncEngineImpl,
  targetId: TargetId,
  limboChanges: LimboDocumentChange[]
): void {
  for (const limboChange of limboChanges) {
    if (limboChange instanceof AddedLimboDocument) {
      syncEngineImpl.limboDocumentRefs.addReference(limboChange.key, targetId);
      trackLimboChange(syncEngineImpl, limboChange);
    } else if (limboChange instanceof RemovedLimboDocument) {
      logDebug(LOG_TAG, 'Document no longer in limbo: ' + limboChange.key);
      syncEngineImpl.limboDocumentRefs.removeReference(
        limboChange.key,
        targetId
      );
      const isReferenced = syncEngineImpl.limboDocumentRefs.containsKey(
        limboChange.key
      );
      if (!isReferenced) {
        // We removed the last reference for this key
        removeLimboTarget(syncEngineImpl, limboChange.key);
      }
    } else {
      fail('Unknown limbo change: ' + JSON.stringify(limboChange));
    }
  }
}

function trackLimboChange(
  syncEngineImpl: SyncEngineImpl,
  limboChange: AddedLimboDocument
): void {
  const key = limboChange.key;
  if (!syncEngineImpl.activeLimboTargetsByKey.get(key)) {
    logDebug(LOG_TAG, 'New document in limbo: ' + key);
    syncEngineImpl.enqueuedLimboResolutions.push(key);
    pumpEnqueuedLimboResolutions(syncEngineImpl);
  }
}

/**
 * Starts listens for documents in limbo that are enqueued for resolution,
 * subject to a maximum number of concurrent resolutions.
 *
 * Without bounding the number of concurrent resolutions, the server can fail
 * with "resource exhausted" errors which can lead to pathological client
 * behavior as seen in https://github.com/firebase/firebase-js-sdk/issues/2683.
 */
function pumpEnqueuedLimboResolutions(syncEngineImpl: SyncEngineImpl): void {
  while (
    syncEngineImpl.enqueuedLimboResolutions.length > 0 &&
    syncEngineImpl.activeLimboTargetsByKey.size <
      syncEngineImpl.maxConcurrentLimboResolutions
  ) {
    const key = syncEngineImpl.enqueuedLimboResolutions.shift()!;
    const limboTargetId = syncEngineImpl.limboTargetIdGenerator.next();
    syncEngineImpl.activeLimboResolutionsByTarget.set(
      limboTargetId,
      new LimboResolution(key)
    );
    syncEngineImpl.activeLimboTargetsByKey = syncEngineImpl.activeLimboTargetsByKey.insert(
      key,
      limboTargetId
    );
    remoteStoreListen(
      syncEngineImpl.remoteStore,
      new TargetData(
        queryToTarget(newQueryForPath(key.path)),
        limboTargetId,
        TargetPurpose.LimboResolution,
        ListenSequence.INVALID
      )
    );
  }
}

// Visible for testing
export function activeLimboDocumentResolutions(
  syncEngine: SyncEngine
): SortedMap<DocumentKey, TargetId> {
  const syncEngineImpl = debugCast(syncEngine, SyncEngineImpl);
  return syncEngineImpl.activeLimboTargetsByKey;
}

// Visible for testing
export function enqueuedLimboDocumentResolutions(
  syncEngine: SyncEngine
): DocumentKey[] {
  const syncEngineImpl = debugCast(syncEngine, SyncEngineImpl);
  return syncEngineImpl.enqueuedLimboResolutions;
}

export async function emitNewSnapsAndNotifyLocalStore(
  syncEngine: SyncEngine,
  changes: MaybeDocumentMap,
  remoteEvent?: RemoteEvent
): Promise<void> {
  const syncEngineImpl = debugCast(syncEngine, SyncEngineImpl);
  const newSnaps: ViewSnapshot[] = [];
  const docChangesInAllViews: LocalViewChanges[] = [];
  const queriesProcessed: Array<Promise<void>> = [];

  if (syncEngineImpl.queryViewsByQuery.isEmpty()) {
    // Return early since `onWatchChange()` might not have been assigned yet.
    return;
  }

  syncEngineImpl.queryViewsByQuery.forEach((_, queryView) => {
    debugAssert(
      !!syncEngineImpl.applyDocChanges,
      'ApplyDocChangesHandler not set'
    );
    queriesProcessed.push(
      syncEngineImpl
        .applyDocChanges(queryView, changes, remoteEvent)
        .then(viewSnapshot => {
          if (viewSnapshot) {
            if (syncEngineImpl.isPrimaryClient) {
              syncEngineImpl.sharedClientState.updateQueryState(
                queryView.targetId,
                viewSnapshot.fromCache ? 'not-current' : 'current'
              );
            }
            newSnaps.push(viewSnapshot);
            const docChanges = LocalViewChanges.fromSnapshot(
              queryView.targetId,
              viewSnapshot
            );
            docChangesInAllViews.push(docChanges);
          }
        })
    );
  });

  await Promise.all(queriesProcessed);
  syncEngineImpl.syncEngineListener.onWatchChange!(newSnaps);
  await notifyLocalViewChanges(syncEngineImpl.localStore, docChangesInAllViews);
}

async function applyDocChanges(
  syncEngineImpl: SyncEngineImpl,
  queryView: QueryView,
  changes: MaybeDocumentMap,
  remoteEvent?: RemoteEvent
): Promise<ViewSnapshot | undefined> {
  let viewDocChanges = queryView.view.computeDocChanges(changes);
  if (viewDocChanges.needsRefill) {
    // The query has a limit and some docs were removed, so we need
    // to re-run the query against the local store to make sure we
    // didn't lose any good docs that had been past the limit.
    viewDocChanges = await executeQuery(
      syncEngineImpl.localStore,
      queryView.query,
      /* usePreviousResults= */ false
    ).then(({ documents }) => {
      return queryView.view.computeDocChanges(documents, viewDocChanges);
    });
  }

  const targetChange =
    remoteEvent && remoteEvent.targetChanges.get(queryView.targetId);
  const viewChange = queryView.view.applyChanges(
    viewDocChanges,
    /* updateLimboDocuments= */ syncEngineImpl.isPrimaryClient,
    targetChange
  );
  updateTrackedLimbos(
    syncEngineImpl,
    queryView.targetId,
    viewChange.limboChanges
  );
  return viewChange.snapshot;
}

export async function syncEngineHandleCredentialChange(
  syncEngine: SyncEngine,
  user: User
): Promise<void> {
  const syncEngineImpl = debugCast(syncEngine, SyncEngineImpl);
  const userChanged = !syncEngineImpl.currentUser.isEqual(user);

  if (userChanged) {
    logDebug(LOG_TAG, 'User change. New user:', user.toKey());

    const result = await handleUserChange(syncEngineImpl.localStore, user);
    syncEngineImpl.currentUser = user;

    // Fails tasks waiting for pending writes requested by previous user.
    rejectOutstandingPendingWritesCallbacks(
      syncEngineImpl,
      "'waitForPendingWrites' promise is rejected due to a user change."
    );
    // TODO(b/114226417): Consider calling this only in the primary tab.
    syncEngineImpl.sharedClientState.handleUserChange(
      user,
      result.removedBatchIds,
      result.addedBatchIds
    );
    await emitNewSnapsAndNotifyLocalStore(
      syncEngineImpl,
      result.affectedDocuments
    );
  }
}

export function getRemoteKeysForTarget(
  syncEngine: SyncEngine,
  targetId: TargetId
): DocumentKeySet {
  const syncEngineImpl = debugCast(syncEngine, SyncEngineImpl);
  const limboResolution = syncEngineImpl.activeLimboResolutionsByTarget.get(
    targetId
  );
  if (limboResolution && limboResolution.receivedDocument) {
    return documentKeySet().add(limboResolution.key);
  } else {
    let keySet = documentKeySet();
    const queries = syncEngineImpl.queriesByTarget.get(targetId);
    if (!queries) {
      return keySet;
    }
    for (const query of queries) {
      const queryView = syncEngineImpl.queryViewsByQuery.get(query);
      debugAssert(
        !!queryView,
        `No query view found for ${stringifyQuery(query)}`
      );
      keySet = keySet.unionWith(queryView.view.syncedDocuments);
    }
    return keySet;
  }
}

/**
 * Reconcile the list of synced documents in an existing view with those
 * from persistence.
 */
async function synchronizeViewAndComputeSnapshot(
  syncEngine: SyncEngine,
  queryView: QueryView
): Promise<ViewChange> {
  const syncEngineImpl = debugCast(syncEngine, SyncEngineImpl);
  const queryResult = await executeQuery(
    syncEngineImpl.localStore,
    queryView.query,
    /* usePreviousResults= */ true
  );
  const viewSnapshot = queryView.view.synchronizeWithPersistedState(
    queryResult
  );
  if (syncEngineImpl.isPrimaryClient) {
    updateTrackedLimbos(
      syncEngineImpl,
      queryView.targetId,
      viewSnapshot.limboChanges
    );
  }
  return viewSnapshot;
}

/**
 * Retrieves newly changed documents from remote document cache and raises
 * snapshots if needed.
 */
// PORTING NOTE: Multi-Tab only.
export async function synchronizeWithChangedDocuments(
  syncEngine: SyncEngine
): Promise<void> {
  const syncEngineImpl = debugCast(syncEngine, SyncEngineImpl);

  return getNewDocumentChanges(syncEngineImpl.localStore).then(changes =>
    emitNewSnapsAndNotifyLocalStore(syncEngineImpl, changes)
  );
}

/** Applies a mutation state to an existing batch.  */
// PORTING NOTE: Multi-Tab only.
export async function applyBatchState(
  syncEngine: SyncEngine,
  batchId: BatchId,
  batchState: MutationBatchState,
  error?: FirestoreError
): Promise<void> {
  const syncEngineImpl = debugCast(syncEngine, SyncEngineImpl);
  const documents = await lookupMutationDocuments(
    syncEngineImpl.localStore,
    batchId
  );

  if (documents === null) {
    // A throttled tab may not have seen the mutation before it was completed
    // and removed from the mutation queue, in which case we won't have cached
    // the affected documents. In this case we can safely ignore the update
    // since that means we didn't apply the mutation locally at all (if we
    // had, we would have cached the affected documents), and so we will just
    // see any resulting document changes via normal remote document updates
    // as applicable.
    logDebug(LOG_TAG, 'Cannot apply mutation batch with id: ' + batchId);
    return;
  }

  if (batchState === 'pending') {
    // If we are the primary client, we need to send this write to the
    // backend. Secondary clients will ignore these writes since their remote
    // connection is disabled.
    await fillWritePipeline(syncEngineImpl.remoteStore);
  } else if (batchState === 'acknowledged' || batchState === 'rejected') {
    // NOTE: Both these methods are no-ops for batches that originated from
    // other clients.
    processUserCallback(syncEngineImpl, batchId, error ? error : null);
    triggerPendingWritesCallbacks(syncEngineImpl, batchId);
    removeCachedMutationBatchMetadata(syncEngineImpl.localStore, batchId);
  } else {
    fail(`Unknown batchState: ${batchState}`);
  }

  await emitNewSnapsAndNotifyLocalStore(syncEngineImpl, documents);
}

/** Applies a query target change from a different tab. */
// PORTING NOTE: Multi-Tab only.
export async function applyPrimaryState(
  syncEngine: SyncEngine,
  isPrimary: boolean
): Promise<void> {
  const syncEngineImpl = debugCast(syncEngine, SyncEngineImpl);
  ensureWatchCallbacks(syncEngineImpl);
  ensureWriteCallbacks(syncEngineImpl);
  if (isPrimary === true && syncEngineImpl._isPrimaryClient !== true) {
    // Secondary tabs only maintain Views for their local listeners and the
    // Views internal state may not be 100% populated (in particular
    // secondary tabs don't track syncedDocuments, the set of documents the
    // server considers to be in the target). So when a secondary becomes
    // primary, we need to need to make sure that all views for all targets
    // match the state on disk.
    const activeTargets = syncEngineImpl.sharedClientState.getAllActiveQueryTargets();
    const activeQueries = await synchronizeQueryViewsAndRaiseSnapshots(
      syncEngineImpl,
      activeTargets.toArray(),
      /*transitionToPrimary=*/ true
    );
    syncEngineImpl._isPrimaryClient = true;
    await remoteStoreApplyPrimaryState(syncEngineImpl.remoteStore, true);
    for (const targetData of activeQueries) {
      remoteStoreListen(syncEngineImpl.remoteStore, targetData);
    }
  } else if (isPrimary === false && syncEngineImpl._isPrimaryClient !== false) {
    const activeTargets: TargetId[] = [];

    let p = Promise.resolve();
    syncEngineImpl.queriesByTarget.forEach((_, targetId) => {
      if (syncEngineImpl.sharedClientState.isLocalQueryTarget(targetId)) {
        activeTargets.push(targetId);
      } else {
        p = p.then(() => {
          removeAndCleanupTarget(syncEngineImpl, targetId);
          return releaseTarget(
            syncEngineImpl.localStore,
            targetId,
            /*keepPersistedTargetData=*/ true
          );
        });
      }
      remoteStoreUnlisten(syncEngineImpl.remoteStore, targetId);
    });
    await p;

    await synchronizeQueryViewsAndRaiseSnapshots(
      syncEngineImpl,
      activeTargets,
      /*transitionToPrimary=*/ false
    );
    resetLimboDocuments(syncEngineImpl);
    syncEngineImpl._isPrimaryClient = false;
    await remoteStoreApplyPrimaryState(syncEngineImpl.remoteStore, false);
  }
}

// PORTING NOTE: Multi-Tab only.
function resetLimboDocuments(syncEngine: SyncEngine): void {
  const syncEngineImpl = debugCast(syncEngine, SyncEngineImpl);
  syncEngineImpl.activeLimboResolutionsByTarget.forEach((_, targetId) => {
    remoteStoreUnlisten(syncEngineImpl.remoteStore, targetId);
  });
  syncEngineImpl.limboDocumentRefs.removeAllReferences();
  syncEngineImpl.activeLimboResolutionsByTarget = new Map<
    TargetId,
    LimboResolution
  >();
  syncEngineImpl.activeLimboTargetsByKey = new SortedMap<DocumentKey, TargetId>(
    DocumentKey.comparator
  );
}

/**
 * Reconcile the query views of the provided query targets with the state from
 * persistence. Raises snapshots for any changes that affect the local
 * client and returns the updated state of all target's query data.
 *
 * @param syncEngine - The sync engine implementation
 * @param targets - the list of targets with views that need to be recomputed
 * @param transitionToPrimary - `true` iff the tab transitions from a secondary
 * tab to a primary tab
 */
// PORTING NOTE: Multi-Tab only.
async function synchronizeQueryViewsAndRaiseSnapshots(
  syncEngine: SyncEngine,
  targets: TargetId[],
  transitionToPrimary: boolean
): Promise<TargetData[]> {
  const syncEngineImpl = debugCast(syncEngine, SyncEngineImpl);
  const activeQueries: TargetData[] = [];
  const newViewSnapshots: ViewSnapshot[] = [];
  for (const targetId of targets) {
    let targetData: TargetData;
    const queries = syncEngineImpl.queriesByTarget.get(targetId);

    if (queries && queries.length !== 0) {
      // For queries that have a local View, we fetch their current state
      // from LocalStore (as the resume token and the snapshot version
      // might have changed) and reconcile their views with the persisted
      // state (the list of syncedDocuments may have gotten out of sync).
      targetData = await allocateTarget(
        syncEngineImpl.localStore,
        queryToTarget(queries[0])
      );

      for (const query of queries) {
        const queryView = syncEngineImpl.queryViewsByQuery.get(query);
        debugAssert(
          !!queryView,
          `No query view found for ${stringifyQuery(query)}`
        );

        const viewChange = await synchronizeViewAndComputeSnapshot(
          syncEngineImpl,
          queryView
        );
        if (viewChange.snapshot) {
          newViewSnapshots.push(viewChange.snapshot);
        }
      }
    } else {
      debugAssert(
        transitionToPrimary,
        'A secondary tab should never have an active view without an active target.'
      );
      // For queries that never executed on this client, we need to
      // allocate the target in LocalStore and initialize a new View.
      const target = await getCachedTarget(syncEngineImpl.localStore, targetId);
      debugAssert(!!target, `Target for id ${targetId} not found`);
      targetData = await allocateTarget(syncEngineImpl.localStore, target);
      await initializeViewAndComputeSnapshot(
        syncEngineImpl,
        synthesizeTargetToQuery(target!),
        targetId,
        /*current=*/ false
      );
    }

    activeQueries.push(targetData!);
  }

  syncEngineImpl.syncEngineListener.onWatchChange!(newViewSnapshots);
  return activeQueries;
}

/**
 * Creates a `Query` object from the specified `Target`. There is no way to
 * obtain the original `Query`, so we synthesize a `Query` from the `Target`
 * object.
 *
 * The synthesized result might be different from the original `Query`, but
 * since the synthesized `Query` should return the same results as the
 * original one (only the presentation of results might differ), the potential
 * difference will not cause issues.
 */
// PORTING NOTE: Multi-Tab only.
function synthesizeTargetToQuery(target: Target): Query {
  return newQuery(
    target.path,
    target.collectionGroup,
    target.orderBy,
    target.filters,
    target.limit,
    LimitType.First,
    target.startAt,
    target.endAt
  );
}

/** Returns the IDs of the clients that are currently active. */
// PORTING NOTE: Multi-Tab only.
export function getActiveClients(syncEngine: SyncEngine): Promise<ClientId[]> {
  const syncEngineImpl = debugCast(syncEngine, SyncEngineImpl);
  return getActiveClientsFromPersistence(syncEngineImpl.localStore);
}

/** Applies a query target change from a different tab. */
// PORTING NOTE: Multi-Tab only.
export async function applyTargetState(
  syncEngine: SyncEngine,
  targetId: TargetId,
  state: QueryTargetState,
  error?: FirestoreError
): Promise<void> {
  const syncEngineImpl = debugCast(syncEngine, SyncEngineImpl);
  if (syncEngineImpl._isPrimaryClient) {
    // If we receive a target state notification via WebStorage, we are
    // either already secondary or another tab has taken the primary lease.
    logDebug(LOG_TAG, 'Ignoring unexpected query state notification.');
    return;
  }

  if (syncEngineImpl.queriesByTarget.has(targetId)) {
    switch (state) {
      case 'current':
      case 'not-current': {
        const changes = await getNewDocumentChanges(syncEngineImpl.localStore);
        const synthesizedRemoteEvent = RemoteEvent.createSynthesizedRemoteEventForCurrentChange(
          targetId,
          state === 'current'
        );
        await emitNewSnapsAndNotifyLocalStore(
          syncEngineImpl,
          changes,
          synthesizedRemoteEvent
        );
        break;
      }
      case 'rejected': {
        await releaseTarget(
          syncEngineImpl.localStore,
          targetId,
          /* keepPersistedTargetData */ true
        );
        removeAndCleanupTarget(syncEngineImpl, targetId, error);
        break;
      }
      default:
        fail('Unexpected target state: ' + state);
    }
  }
}

/** Adds or removes Watch targets for queries from different tabs. */
export async function applyActiveTargetsChange(
  syncEngine: SyncEngine,
  added: TargetId[],
  removed: TargetId[]
): Promise<void> {
  const syncEngineImpl = ensureWatchCallbacks(syncEngine);
  if (!syncEngineImpl._isPrimaryClient) {
    return;
  }

  for (const targetId of added) {
    if (syncEngineImpl.queriesByTarget.has(targetId)) {
      // A target might have been added in a previous attempt
      logDebug(LOG_TAG, 'Adding an already active target ' + targetId);
      continue;
    }

    const target = await getCachedTarget(syncEngineImpl.localStore, targetId);
    debugAssert(!!target, `Query data for active target ${targetId} not found`);
    const targetData = await allocateTarget(syncEngineImpl.localStore, target);
    await initializeViewAndComputeSnapshot(
      syncEngineImpl,
      synthesizeTargetToQuery(target),
      targetData.targetId,
      /*current=*/ false
    );
    remoteStoreListen(syncEngineImpl.remoteStore, targetData);
  }

  for (const targetId of removed) {
    // Check that the target is still active since the target might have been
    // removed if it has been rejected by the backend.
    if (!syncEngineImpl.queriesByTarget.has(targetId)) {
      continue;
    }

    // Release queries that are still active.
    await releaseTarget(
      syncEngineImpl.localStore,
      targetId,
      /* keepPersistedTargetData */ false
    )
      .then(() => {
        remoteStoreUnlisten(syncEngineImpl.remoteStore, targetId);
        removeAndCleanupTarget(syncEngineImpl, targetId);
      })
      .catch(ignoreIfPrimaryLeaseLoss);
  }
}

function ensureWatchCallbacks(syncEngine: SyncEngine): SyncEngineImpl {
  const syncEngineImpl = debugCast(syncEngine, SyncEngineImpl);
  syncEngineImpl.remoteStore.remoteSyncer.applyRemoteEvent = applyRemoteEvent.bind(
    null,
    syncEngineImpl
  );
  syncEngineImpl.remoteStore.remoteSyncer.getRemoteKeysForTarget = getRemoteKeysForTarget.bind(
    null,
    syncEngineImpl
  );
  syncEngineImpl.remoteStore.remoteSyncer.rejectListen = rejectListen.bind(
    null,
    syncEngineImpl
  );
  syncEngineImpl.syncEngineListener.onWatchChange = eventManagerOnWatchChange.bind(
    null,
    syncEngineImpl.eventManager
  );
  syncEngineImpl.syncEngineListener.onWatchError = eventManagerOnWatchError.bind(
    null,
    syncEngineImpl.eventManager
  );
  return syncEngineImpl;
}

export function ensureWriteCallbacks(syncEngine: SyncEngine): SyncEngineImpl {
  const syncEngineImpl = debugCast(syncEngine, SyncEngineImpl);
  syncEngineImpl.remoteStore.remoteSyncer.applySuccessfulWrite = applySuccessfulWrite.bind(
    null,
    syncEngineImpl
  );
  syncEngineImpl.remoteStore.remoteSyncer.rejectFailedWrite = rejectFailedWrite.bind(
    null,
    syncEngineImpl
  );
  return syncEngineImpl;
}

/**
 * Loads a Firestore bundle into the SDK. The returned promise resolves when
 * the bundle finished loading.
 *
 * @param bundleReader - Bundle to load into the SDK.
 * @param task - LoadBundleTask used to update the loading progress to public API.
 */
export function syncEngineLoadBundle(
  syncEngine: SyncEngine,
  bundleReader: BundleReader,
  task: LoadBundleTask
): void {
  const syncEngineImpl = debugCast(syncEngine, SyncEngineImpl);

  // eslint-disable-next-line @typescript-eslint/no-floating-promises
  loadBundleImpl(syncEngineImpl, bundleReader, task).then(() => {
    syncEngineImpl.sharedClientState.notifyBundleLoaded();
  });
}

async function loadBundleImpl(
  syncEngine: SyncEngineImpl,
  reader: BundleReader,
  task: LoadBundleTask
): Promise<void> {
  try {
    const metadata = await reader.getMetadata();
    const skip = await hasNewerBundle(syncEngine.localStore, metadata);
    if (skip) {
      await reader.close();
      task._completeWith(bundleSuccessProgress(metadata));
      return;
    }

    task._updateProgress(bundleInitialProgress(metadata));

    const loader = new BundleLoader(
      metadata,
      syncEngine.localStore,
      reader.serializer
    );
    let element = await reader.nextElement();
    while (element) {
      debugAssert(
        !element.payload.metadata,
        'Unexpected BundleMetadata element.'
      );
      const progress = await loader.addSizedElement(element);
      if (progress) {
        task._updateProgress(progress);
      }

      element = await reader.nextElement();
    }

    const result = await loader.complete();
    // TODO(b/160876443): This currently raises snapshots with
    // `fromCache=false` if users already listen to some queries and bundles
    // has newer version.
    await emitNewSnapsAndNotifyLocalStore(
      syncEngine,
      result.changedDocs,
      /* remoteEvent */ undefined
    );

    // Save metadata, so loading the same bundle will skip.
    await saveBundle(syncEngine.localStore, metadata);
    task._completeWith(result.progress);
  } catch (e) {
    logWarn(LOG_TAG, `Loading bundle failed with ${e}`);
    task._failWith(e);
  }
}<|MERGE_RESOLUTION|>--- conflicted
+++ resolved
@@ -21,10 +21,6 @@
   acknowledgeBatch,
   allocateTarget,
   applyRemoteEventToLocalCache,
-<<<<<<< HEAD
-  BundleLoader,
-=======
->>>>>>> b662f8c0
   executeQuery,
   getActiveClientsFromPersistence,
   getCachedTarget,
@@ -32,11 +28,6 @@
   getNewDocumentChanges,
   handleUserChange,
   hasNewerBundle,
-<<<<<<< HEAD
-=======
-  ignoreIfPrimaryLeaseLoss,
-  LocalStore,
->>>>>>> b662f8c0
   localWrite,
   lookupMutationDocuments,
   notifyLocalViewChanges,
@@ -44,11 +35,7 @@
   releaseTarget,
   removeCachedMutationBatchMetadata,
   saveBundle
-<<<<<<< HEAD
 } from '../local/local_store_impl';
-=======
-} from '../local/local_store';
->>>>>>> b662f8c0
 import { LocalViewChanges } from '../local/local_view_changes';
 import { ReferenceSet } from '../local/reference_set';
 import { TargetData, TargetPurpose } from '../local/target_data';
@@ -109,22 +96,14 @@
 } from './view';
 import { ViewSnapshot } from './view_snapshot';
 import { wrapInUserErrorIfRecoverable } from '../util/async_queue';
-<<<<<<< HEAD
-import { BundleReader } from '../util/bundle_reader';
-import { bundleInitialProgress, bundleSuccessProgress } from './bundle';
-import { LoadBundleTask } from '../api/bundle';
-=======
->>>>>>> b662f8c0
 import {
   EventManager,
   eventManagerOnOnlineStateChange,
   eventManagerOnWatchChange,
   eventManagerOnWatchError
 } from './event_manager';
-<<<<<<< HEAD
 import { BATCHID_UNKNOWN } from '../util/types';
 import { DocumentKey } from '../model/document_key';
-=======
 import { BundleReader } from '../util/bundle_reader';
 import { LoadBundleTask } from '../api/bundle';
 import {
@@ -132,7 +111,6 @@
   bundleSuccessProgress,
   BundleLoader
 } from './bundle';
->>>>>>> b662f8c0
 
 const LOG_TAG = 'SyncEngine';
 
