--- conflicted
+++ resolved
@@ -17,11 +17,8 @@
 
 import { User } from '../auth/user';
 import {
-<<<<<<< HEAD
   hasNewerBundle,
   applyRemoteEventToLocalCache,
-=======
->>>>>>> 2be43ead
   getNewDocumentChanges,
   getCachedTarget,
   ignoreIfPrimaryLeaseLoss,
@@ -33,7 +30,6 @@
   allocateTarget,
   executeQuery,
   releaseTarget,
-  applyRemoteEventToLocalCache,
   rejectBatch,
   handleUserChange,
   localWrite,
@@ -102,23 +98,19 @@
 } from './view';
 import { ViewSnapshot } from './view_snapshot';
 import { wrapInUserErrorIfRecoverable } from '../util/async_queue';
-<<<<<<< HEAD
 import { BundleReader } from '../util/bundle_reader';
 import {
   BundleLoader,
   bundleInitialProgress,
   bundleSuccessProgress
 } from './bundle';
-import { Datastore } from '../remote/datastore';
 import { LoadBundleTask } from '../api/bundle';
-=======
 import {
   EventManager,
   eventManagerOnOnlineStateChange,
   eventManagerOnWatchChange,
   eventManagerOnWatchError
 } from './event_manager';
->>>>>>> 2be43ead
 
 const LOG_TAG = 'SyncEngine';
 
@@ -1176,10 +1168,9 @@
   syncEngine: SyncEngine
 ): Promise<void> {
   const syncEngineImpl = debugCast(syncEngine, SyncEngineImpl);
-  syncEngineImpl.assertSubscribed('synchronizeWithChangedDocuments()');
 
   return getNewDocumentChanges(syncEngineImpl.localStore).then(changes =>
-    syncEngineImpl.emitNewSnapsAndNotifyLocalStore(changes)
+    emitNewSnapsAndNotifyLocalStore(syncEngineImpl, changes)
   );
 }
 
@@ -1504,7 +1495,44 @@
   }
 }
 
-<<<<<<< HEAD
+function ensureWatchCallbacks(syncEngine: SyncEngine): SyncEngineImpl {
+  const syncEngineImpl = debugCast(syncEngine, SyncEngineImpl);
+  syncEngineImpl.remoteStore.remoteSyncer.applyRemoteEvent = applyRemoteEvent.bind(
+    null,
+    syncEngineImpl
+  );
+  syncEngineImpl.remoteStore.remoteSyncer.getRemoteKeysForTarget = getRemoteKeysForTarget.bind(
+    null,
+    syncEngineImpl
+  );
+  syncEngineImpl.remoteStore.remoteSyncer.rejectListen = rejectListen.bind(
+    null,
+    syncEngineImpl
+  );
+  syncEngineImpl.syncEngineListener.onWatchChange = eventManagerOnWatchChange.bind(
+    null,
+    syncEngineImpl.eventManager
+  );
+  syncEngineImpl.syncEngineListener.onWatchError = eventManagerOnWatchError.bind(
+    null,
+    syncEngineImpl.eventManager
+  );
+  return syncEngineImpl;
+}
+
+export function ensureWriteCallbacks(syncEngine: SyncEngine): SyncEngineImpl {
+  const syncEngineImpl = debugCast(syncEngine, SyncEngineImpl);
+  syncEngineImpl.remoteStore.remoteSyncer.applySuccessfulWrite = applySuccessfulWrite.bind(
+    null,
+    syncEngineImpl
+  );
+  syncEngineImpl.remoteStore.remoteSyncer.rejectFailedWrite = rejectFailedWrite.bind(
+    null,
+    syncEngineImpl
+  );
+  return syncEngineImpl;
+}
+
 /**
  * Loads a Firestore bundle into the SDK. The returned promise resolves when
  * the bundle finished loading.
@@ -1518,7 +1546,6 @@
   task: LoadBundleTask
 ): void {
   const syncEngineImpl = debugCast(syncEngine, SyncEngineImpl);
-  syncEngineImpl.assertSubscribed('loadBundle()');
 
   // eslint-disable-next-line @typescript-eslint/no-floating-promises
   loadBundleImpl(syncEngineImpl, bundleReader, task).then(() => {
@@ -1565,7 +1592,8 @@
     // TODO(b/160876443): This currently raises snapshots with
     // `fromCache=false` if users already listen to some queries and bundles
     // has newer version.
-    await syncEngine.emitNewSnapsAndNotifyLocalStore(
+    await emitNewSnapsAndNotifyLocalStore(
+      syncEngine,
       result.changedDocs,
       /* remoteEvent */ undefined
     );
@@ -1576,42 +1604,4 @@
   } catch (e) {
     task._failWith(e);
   }
-=======
-function ensureWatchCallbacks(syncEngine: SyncEngine): SyncEngineImpl {
-  const syncEngineImpl = debugCast(syncEngine, SyncEngineImpl);
-  syncEngineImpl.remoteStore.remoteSyncer.applyRemoteEvent = applyRemoteEvent.bind(
-    null,
-    syncEngineImpl
-  );
-  syncEngineImpl.remoteStore.remoteSyncer.getRemoteKeysForTarget = getRemoteKeysForTarget.bind(
-    null,
-    syncEngineImpl
-  );
-  syncEngineImpl.remoteStore.remoteSyncer.rejectListen = rejectListen.bind(
-    null,
-    syncEngineImpl
-  );
-  syncEngineImpl.syncEngineListener.onWatchChange = eventManagerOnWatchChange.bind(
-    null,
-    syncEngineImpl.eventManager
-  );
-  syncEngineImpl.syncEngineListener.onWatchError = eventManagerOnWatchError.bind(
-    null,
-    syncEngineImpl.eventManager
-  );
-  return syncEngineImpl;
-}
-
-export function ensureWriteCallbacks(syncEngine: SyncEngine): SyncEngineImpl {
-  const syncEngineImpl = debugCast(syncEngine, SyncEngineImpl);
-  syncEngineImpl.remoteStore.remoteSyncer.applySuccessfulWrite = applySuccessfulWrite.bind(
-    null,
-    syncEngineImpl
-  );
-  syncEngineImpl.remoteStore.remoteSyncer.rejectFailedWrite = rejectFailedWrite.bind(
-    null,
-    syncEngineImpl
-  );
-  return syncEngineImpl;
->>>>>>> 2be43ead
 }