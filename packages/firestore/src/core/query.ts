--- conflicted
+++ resolved
@@ -30,19 +30,16 @@
 import { isNullOrUndefined } from '../util/types';
 import { Target } from './target';
 
-<<<<<<< HEAD
+export enum LimitType {
+  First = "F",
+  Last = "L"
+}
+
 /**
  * Query encapsulates all the query attributes we support in the SDK. It can
  * be run against the LocalStore, as well as be converted to a `Target` to
  * query the RemoteStore results.
  */
-=======
-export enum LimitType {
-  First,
-  Last
-}
-
->>>>>>> cc77b72f
 export class Query {
   static atPath(path: ResourcePath): Query {
     return new Query(path);
@@ -237,7 +234,6 @@
   }
 
   /**
-<<<<<<< HEAD
    * Returns true if this query does not specify any query constraints that
    * could remove results.
    */
@@ -256,101 +252,16 @@
   // TODO(b/29183165): This is used to get a unique string from a query to, for
   // example, use as a dictionary key, but the implementation is subject to
   // collisions. Make it collision-free.
-=======
-   * Returns a "canonical ID" for the query which is a stable string representation
-   * of the query that can be stored as a key in dictionaries or persistence tables.
-   * It is similar to a hash code (and like a hash code it need not be collision-free),
-   * but since it is persisted to disk, we must be careful any future changes are
-   * backwards-compatible.
-   */
->>>>>>> cc77b72f
   canonicalId(): string {
-    return this.toTarget().canonicalId();
+    return `${this.toTarget().canonicalId()}|lt:${this.limitType}`;
   }
 
   toString(): string {
-<<<<<<< HEAD
-    return `Query(target=${this.toTarget().toString()})`;
+    return `Query(target=${this.toTarget().toString()}; limitType=${this.limitType})`;
   }
 
   isEqual(other: Query): boolean {
-    return this.toTarget().isEqual(other.toTarget());
-=======
-    let str = 'Query(' + this.path.canonicalString();
-    str += ` isTargetQuery: ${this.isTargetQuery}`;
-    if (this.isCollectionGroupQuery()) {
-      str += ', collectionGroup=' + this.collectionGroup;
-    }
-    if (this.filters.length > 0) {
-      str += `, filters: [${this.filters.join(', ')}]`;
-    }
-    if (!isNullOrUndefined(this.limit)) {
-      const fn =
-        this.limitType === LimitType.First ? 'limitToFirst' : 'limitToLast';
-      str += `, ${fn}: ${this.limit}`;
-    }
-    if (this.explicitOrderBy.length > 0) {
-      str += `, orderBy: [${this.explicitOrderBy.join(', ')}]`;
-    }
-    if (this.startAt) {
-      str += ', startAt: ' + this.startAt.canonicalId();
-    }
-    if (this.endAt) {
-      str += ', endAt: ' + this.endAt.canonicalId();
-    }
-
-    return str + ')';
-  }
-
-  isEqual(other: Query): boolean {
-    if (this.limit !== other.limit) {
-      return false;
-    }
-
-    if (this.limitType !== other.limitType) {
-      return false;
-    }
-
-    if (this.orderBy.length !== other.orderBy.length) {
-      return false;
-    }
-
-    for (let i = 0; i < this.orderBy.length; i++) {
-      if (!this.orderBy[i].isEqual(other.orderBy[i])) {
-        return false;
-      }
-    }
-
-    if (this.filters.length !== other.filters.length) {
-      return false;
-    }
-
-    for (let i = 0; i < this.filters.length; i++) {
-      if (!this.filters[i].isEqual(other.filters[i])) {
-        return false;
-      }
-    }
-
-    if (this.collectionGroup !== other.collectionGroup) {
-      return false;
-    }
-
-    if (!this.path.isEqual(other.path)) {
-      return false;
-    }
-
-    if (
-      this.startAt !== null
-        ? !this.startAt.isEqual(other.startAt)
-        : other.startAt !== null
-    ) {
-      return false;
-    }
-
-    return this.endAt !== null
-      ? this.endAt.isEqual(other.endAt)
-      : other.endAt === null;
->>>>>>> cc77b72f
+    return this.toTarget().isEqual(other.toTarget()) && (this.limitType === other.limitType);
   }
 
   docComparator(d1: Document, d2: Document): number {
@@ -423,79 +334,54 @@
     return this.collectionGroup !== null;
   }
 
-<<<<<<< HEAD
+  /**
+   * Converts this `Query` instance to it's corresponding `Target`
+   * representation.
+   */
   toTarget(): Target {
     if (!this.target) {
-      this.target = new Target(
-        this.path,
-        this.collectionGroup,
-        this.orderBy,
-        this.filters,
-        this.limit,
-        this.startAt,
-        this.endAt
-      );
+      if (this.limitType === LimitType.First) {
+        this.target = new Target(
+          this.path,
+          this.collectionGroup,
+          this.orderBy,
+          this.filters,
+          this.limit,
+          this.startAt,
+          this.endAt
+        );
+      } else {
+        // Flip the orderBy directions since we want the last results
+        const orderBys = [] as OrderBy[];
+        for (const orderBy of this.orderBy) {
+          const dir =
+            orderBy.dir === Direction.DESCENDING
+              ? Direction.ASCENDING
+              : Direction.DESCENDING;
+          orderBys.push(new OrderBy(orderBy.field, dir));
+        }
+
+        // We need to swap the cursors to match the now-flipped query ordering.
+        const startAt = this.endAt
+          ? new Bound(this.endAt.position, !this.endAt.before)
+          : null;
+        const endAt = this.startAt
+          ? new Bound(this.startAt.position, !this.startAt.before)
+          : null;
+
+        // Now return as a LimitType.First query.
+        this.target = new Target(
+          this.path,
+          this.collectionGroup,
+          orderBys,
+          this.filters,
+          this.limit,
+          startAt,
+          endAt
+        );
+      }
     }
     return this.target!;
-=======
-  /**
-   * Converts limitToLast queries to limitToFirst queries since the serializer
-   * doesn't support them.
-   */
-  private convertLimitToFirstIfNecessary(): Query {
-    if (this.limitType === LimitType.First) {
-      return this;
-    } else {
-      // Flip the orderBy directions since we want the last results
-      const orderBys = [] as OrderBy[];
-      for (const orderBy of this.orderBy) {
-        const dir =
-          orderBy.dir === Direction.DESCENDING
-            ? Direction.ASCENDING
-            : Direction.DESCENDING;
-        orderBys.push(new OrderBy(orderBy.field, dir));
-      }
-
-      // We need to swap the cursors to match the now-flipped query ordering.
-      const startAt = this.endAt
-        ? new Bound(this.endAt.position, !this.endAt.before)
-        : null;
-      const endAt = this.startAt
-        ? new Bound(this.startAt.position, !this.startAt.before)
-        : null;
-
-      // Now return as a LimitType.First query.
-      return new Query(
-        this.path,
-        this.collectionGroup,
-        orderBys,
-        this.filters,
-        this.limit,
-        LimitType.First,
-        startAt,
-        endAt
-      );
-    }
-  }
-
-  /**
-   * Returns a new query that is ready to be serialized and sent to backend, by translating
-   * client-only features (limitToLast, for example) to features backend supports.
-   */
-  toTargetQuery(): Query {
-    const query = this.convertLimitToFirstIfNecessary();
-    return new Query(
-      query.path,
-      query.collectionGroup,
-      query.orderBy,
-      query.filters,
-      query.limit,
-      query.limitType,
-      query.startAt,
-      query.endAt,
-      /* isTargetQuery */ true
-    );
->>>>>>> cc77b72f
   }
 
   private matchesPathAndCollectionGroup(doc: Document): boolean {
