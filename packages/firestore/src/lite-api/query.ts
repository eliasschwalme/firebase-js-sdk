/**
 * @license
 * Copyright 2020 Google LLC
 *
 * Licensed under the Apache License, Version 2.0 (the "License");
 * you may not use this file except in compliance with the License.
 * You may obtain a copy of the License at
 *
 *   http://www.apache.org/licenses/LICENSE-2.0
 *
 * Unless required by applicable law or agreed to in writing, software
 * distributed under the License is distributed on an "AS IS" BASIS,
 * WITHOUT WARRANTIES OR CONDITIONS OF ANY KIND, either express or implied.
 * See the License for the specific language governing permissions and
 * limitations under the License.
 */

import { getModularInstance } from '@firebase/util';

import { Bound } from '../core/bound';
import { DatabaseId } from '../core/database_info';
import {
  CompositeFilter,
  CompositeOperator,
  FieldFilter,
  Filter,
  Operator
} from '../core/filter';
import { Direction, OrderBy } from '../core/order_by';
import {
  getFirstOrderByField,
  getInequalityFilterField,
  isCollectionGroupQuery,
  LimitType,
  Query as InternalQuery,
  queryOrderBy,
  queryWithAddedFilter,
  queryWithAddedOrderBy,
  queryWithEndAt,
  queryWithLimit,
  queryWithStartAt
} from '../core/query';
import { Document } from '../model/document';
import { DocumentKey } from '../model/document_key';
import { FieldPath as InternalFieldPath, ResourcePath } from '../model/path';
import { isServerTimestamp } from '../model/server_timestamps';
import { refValue } from '../model/values';
import { Value as ProtoValue } from '../protos/firestore_proto_api';
import { Code, FirestoreError } from '../util/error';
import {
  validatePositiveNumber,
  valueDescription
} from '../util/input_validation';

import { FieldPath } from './field_path';
import { DocumentReference, Query } from './reference';
import { DocumentSnapshot, fieldPathFromArgument } from './snapshot';
import {
  newUserDataReader,
  parseQueryValue,
  UserDataReader
} from './user_data_reader';

export function validateHasExplicitOrderByForLimitToLast(
  query: InternalQuery
): void {
  if (
    query.limitType === LimitType.Last &&
    query.explicitOrderBy.length === 0
  ) {
    throw new FirestoreError(
      Code.UNIMPLEMENTED,
      'limitToLast() queries require specifying at least one orderBy() clause'
    );
  }
}

/** Describes the different query constraints available in this SDK. */
export type QueryConstraintType =
  | 'where'
  | 'orderBy'
  | 'limit'
  | 'limitToLast'
  | 'startAt'
  | 'startAfter'
  | 'endAt'
  | 'endBefore'
  | 'and'
  | 'or';

/**
 * A `QueryConstraint` is used to narrow the set of documents returned by a
 * Firestore query. `QueryConstraint`s are created by invoking {@link where},
 * {@link orderBy}, {@link (startAt:1)}, {@link (startAfter:1)}, {@link
 * (endBefore:1)}, {@link (endAt:1)}, {@link limit}, {@link limitToLast}, {@link or} or {@link and} and
 * can then be passed to {@link query} to create a new query instance that
 * also contains this `QueryConstraint`.
 */
export abstract class QueryConstraint {
  /** The type of this query constraint */
  abstract readonly type: QueryConstraintType;

  /**
   * Takes the provided {@link Query} and returns a copy of the {@link Query} with this
   * {@link QueryConstraint} applied.
   */
  abstract _apply<T>(query: Query<T>): Query<T>;
}

/**
 * Creates a new immutable instance of {@link Query} that is extended to also include
 * additional query constraints.
 *
 * @param query - The {@link Query} instance to use as a base for the new constraints.
 * @param filter - The {@link QueryFilterConstraint} to apply. If multiple {@link QueryFilterConstraint}s are needed, use {@link and} or {@link or}.
 * @param queryConstraints - Additional {@link QueryNonFilterConstraint}s to apply (e.g. {@link orderBy}, {@link limit}).
 * @throws if any of the provided query constraints cannot be combined with the
 * existing or new constraints.
 */
export function query<T>(
  query: Query<T>,
  filter: QueryFilterConstraint,
  ...queryConstraints: QueryNonFilterConstraint[]
): Query<T>;

/**
 * Creates a new immutable instance of {@link Query} that is extended to also include
 * additional query constraints.
 *
 * @param query - The {@link Query} instance to use as a base for the new constraints.
 * @param queryConstraints - The {@link QueryNonFilterConstraint}s to apply (e.g. {@link orderBy}, {@link limit}).
 * @throws if any of the provided query constraints cannot be combined with the
 * existing or new constraints.
 */
export function query<T>(
  query: Query<T>,
  ...queryConstraints: QueryNonFilterConstraint[]
): Query<T>;

/**
 * Creates a new immutable instance of {@link Query} that is extended to also include
 * additional query constraints.
 *
 * @param query - The {@link Query} instance to use as a base for the new constraints.
 * @param queryConstraints - The list of {@link QueryConstraint}s to apply.
 * @throws if any of the provided query constraints cannot be combined with the
 * existing or new constraints.
 * @deprecated To avoid implicit AND operations, use and overload accepting QueryFilterConstraint {@link (query:1)}. Use {@link and} or {@link or} for multiple top level filters.
 */
export function query<T>(
  query: Query<T>,
  ...queryConstraints: QueryConstraint[]
): Query<T>;

export function query<T>(
  query: Query<T>,
  // eslint-disable-next-line @typescript-eslint/no-explicit-any
  filterOrQueryConstraints: any,
  // eslint-disable-next-line @typescript-eslint/no-explicit-any
  ...nonFilters: any
): Query<T> {
  let queryConstraints: QueryConstraint[] = [];
  if (filterOrQueryConstraints instanceof QueryConstraint) {
    queryConstraints.push(filterOrQueryConstraints);
  } else if (Array.isArray(filterOrQueryConstraints)) {
    queryConstraints.concat(filterOrQueryConstraints as QueryConstraint[]);
  }

  if (nonFilters !== undefined) {
    queryConstraints = queryConstraints.concat(
      nonFilters as QueryNonFilterConstraint[]
    );
  }

  for (const constraint of queryConstraints) {
    query = constraint._apply(query);
  }
  return query;
}

/**
<<<<<<< HEAD
 * A `QueryFilterConstraint` is used to narrow the set of documents returned by a
 * Firestore query by filtering on one or more document fields. `QueryFilterConstraint`s are created by invoking {@link where},
 * {@link or} or {@link and} and
 * can then be passed to {@link query} to create a new query instance that
 * also contains this `QueryFilterConstraint`.
=======
 * A `QueryFilterConstraint` is used to narrow the set of documents returned by
 * a Firestore query by filtering on one or more document fields.
 * `QueryFilterConstraint`s are created by invoking {@link where}, {@link or} or
 * {@link and} and can then be passed to {@link query} to create a new query
 * instance that also contains this `QueryFilterConstraint`.
>>>>>>> 7c54b303
 */
export abstract class QueryFilterConstraint extends QueryConstraint {
  abstract _parse<T>(query: Query<T>): Filter;
}

/**
<<<<<<< HEAD
 * A `QueryFieldFilterConstraint` is used to narrow the set of documents returned by a
 * Firestore query by filtering on one document field. `QueryFieldFilterConstraint`s are created by invoking {@link where}  and
=======
 * A `QueryFieldFilterConstraint` is used to narrow the set of documents
 * returned by a Firestore query by filtering on one document field.
 * `QueryFieldFilterConstraint`s are created by invoking {@link where}  and
>>>>>>> 7c54b303
 * can then be passed to {@link query} to create a new query instance that
 * also contains this `QueryFieldFilterConstraint`.
 */
export class QueryFieldFilterConstraint extends QueryFilterConstraint {
<<<<<<< HEAD
  readonly type = 'where';

=======
  /** The type of this query constraint */
  readonly type = 'where';

  /**
   * @internal
   */
>>>>>>> 7c54b303
  protected constructor(
    private readonly _field: InternalFieldPath,
    private _op: Operator,
    private _value: unknown
  ) {
    super();
  }

  static _create(
    _field: InternalFieldPath,
    _op: Operator,
    _value: unknown
  ): QueryFieldFilterConstraint {
    return new QueryFieldFilterConstraint(_field, _op, _value);
  }

  _apply<T>(query: Query<T>): Query<T> {
    const filter = this._parse(query);
    validateNewFieldFilter(query._query, filter);
    return new Query(
      query.firestore,
      query.converter,
      queryWithAddedFilter(query._query, filter)
    );
  }

  _parse<T>(query: Query<T>): FieldFilter {
    const reader = newUserDataReader(query.firestore);
    const filter = newQueryFilter(
      query._query,
      'where',
      reader,
      query.firestore._databaseId,
      this._field,
      this._op,
      this._value
    );
    return filter;
  }
}

/**
 * Filter conditions in a {@link where} clause are specified using the
 * strings '&lt;', '&lt;=', '==', '!=', '&gt;=', '&gt;', 'array-contains', 'in',
 * 'array-contains-any', and 'not-in'.
 */
export type WhereFilterOp =
  | '<'
  | '<='
  | '=='
  | '!='
  | '>='
  | '>'
  | 'array-contains'
  | 'in'
  | 'array-contains-any'
  | 'not-in';

/**
<<<<<<< HEAD
 * Creates a {@link QueryFieldFilterConstraint} that enforces that documents must contain the
 * specified field and that the value should satisfy the relation constraint
 * provided.
=======
 * Creates a {@link QueryFieldFilterConstraint} that enforces that documents
 * must contain the specified field and that the value should satisfy the
 * relation constraint provided.
>>>>>>> 7c54b303
 *
 * @param fieldPath - The path to compare
 * @param opStr - The operation string (e.g "&lt;", "&lt;=", "==", "&lt;",
 *   "&lt;=", "!=").
 * @param value - The value for comparison
 * @returns The created {@link QueryFieldFilterConstraint}.
 */
export function where(
  fieldPath: string | FieldPath,
  opStr: WhereFilterOp,
  value: unknown
): QueryFieldFilterConstraint {
  const op = opStr as Operator;
  const field = fieldPathFromArgument('where', fieldPath);
  return QueryFieldFilterConstraint._create(field, op, value);
}

/**
<<<<<<< HEAD
 * A `QueryCompositeFilterConstraint` is used to narrow the set of documents returned by a
 * Firestore query by performing the logical OR or AND of multiple {@link QueryFieldFilterConstraint} or {@link QueryCompositeFilterConstraint}.
 * `QueryCompositeFilterConstraint`s are created by invoking {@link or} or {@link and} and
 * can then be passed to {@link query} to create a new query instance that
 * also contains this `QueryCompositeFilterConstraint`.
 */
export class QueryCompositeFilterConstraint extends QueryFilterConstraint {
  protected constructor(
=======
 * A `QueryCompositeFilterConstraint` is used to narrow the set of documents
 * returned by a Firestore query by performing the logical OR or AND of multiple
 * {@link QueryFieldFilterConstraint} or {@link QueryCompositeFilterConstraint}.
 * `QueryCompositeFilterConstraint`s are created by invoking {@link or} or
 * {@link and} and can then be passed to {@link query} to create a new query
 * instance that also contains this `QueryCompositeFilterConstraint`.
 */
export class QueryCompositeFilterConstraint extends QueryFilterConstraint {
  /**
   * @internal
   */
  protected constructor(
    /** The type of this query constraint */
>>>>>>> 7c54b303
    readonly type: 'or' | 'and',
    private readonly _queryConstraints: QueryFilterConstraint[]
  ) {
    super();
  }

  static _create(
    type: 'or' | 'and',
    _queryConstraints: QueryFilterConstraint[]
  ): QueryCompositeFilterConstraint {
    return new QueryCompositeFilterConstraint(type, _queryConstraints);
  }

  _parse<T>(query: Query<T>): Filter {
    const parsedFilters = this._queryConstraints
      .map(queryConstraint => {
        return queryConstraint._parse(query);
      })
      .filter(parsedFilter => parsedFilter.getFilters().length > 0);

    if (parsedFilters.length === 1) {
      return parsedFilters[0];
    }

    return CompositeFilter.create(parsedFilters, this._getOperator());
  }

  _apply<T>(query: Query<T>): Query<T> {
    const parsedFilter = this._parse(query);
    if (parsedFilter.getFilters().length === 0) {
      // Return the existing query if not adding any more filters (e.g. an empty
      // composite filter).
      return query;
    }
    validateNewFilter(query._query, parsedFilter);

    return new Query(
      query.firestore,
      query.converter,
      queryWithAddedFilter(query._query, parsedFilter)
    );
  }

  _getQueryConstraints(): readonly QueryConstraint[] {
    return this._queryConstraints;
  }

  _getOperator(): CompositeOperator {
    return this.type === 'and' ? CompositeOperator.AND : CompositeOperator.OR;
  }
}

/**
<<<<<<< HEAD
 * `QueryNonFilterConstraint` is a helper union type that represents all QueryConstraints which do not inherit from QueryFilterConstraint.
 * These used to narrow the set of documents returned by a
 * Firestore query but do not explicitly filter on a document field. `QueryNonFilterConstraint`s are created by invoking
 * {@link orderBy}, {@link (startAt:1)}, {@link (startAfter:1)},
 * {@link (endBefore:1)}, {@link (endAt:1)}, {@link limit} or {@link limitToLast} and
 * can then be passed to {@link query} to create a new query instance that
 * also contains this `QueryConstraint`.
 */
export type QueryNonFilterConstraint =
  | QueryOrderByConstraint
  | QueryLimitConstraint
  | QueryStartAtConstraint
  | QueryEndAtConstraint;

/**
 * Creates a {@link QueryCompositeFilterConstraint} that performs a logical OR
 * of all the provided {@link QueryFilterConstraint}.
 *
 * @param queryConstraints - Optional. The {@link queryConstraints} for OR operation. These must be
 * created with calls to {@link where}, {@link or}, or {@link and}.
=======
 * Creates a {@link QueryCompositeFilterConstraint} that performs a logical OR
 * of all the provided {@link QueryFilterConstraint}.
 *
 * @param queryConstraints - Optional. The {@link queryConstraints} for OR
 * operation. These must be created with calls to {@link where}, {@link or}, or
 * {@link and}.
>>>>>>> 7c54b303
 * @returns The created {@link QueryCompositeFilterConstraint}.
 */
export function or(
  ...queryConstraints: QueryFilterConstraint[]
): QueryCompositeFilterConstraint {
  // Only support QueryFilterConstraints
  queryConstraints.forEach(queryConstraint =>
    validateQueryFilterConstraint('or', queryConstraint)
  );

  return QueryCompositeFilterConstraint._create(
    CompositeOperator.OR,
    queryConstraints as QueryFilterConstraint[]
  );
}

/**
 * Creates a {@link QueryCompositeFilterConstraint} that performs a logical AND
 * of all the provided {@link QueryFilterConstraint}.
 *
<<<<<<< HEAD
 * @param queryConstraints - Optional. The {@link queryConstraints} for AND operation. These must be
 * created with calls to {@link where}, {@link or}, or {@link and}.
=======
 * @param queryConstraints - Optional. The {@link queryConstraints} for AND
 * operation. These must be created with calls to {@link where}, {@link or}, or
 * {@link and}.
>>>>>>> 7c54b303
 * @returns The created {@link QueryCompositeFilterConstraint}.
 */
export function and(
  ...queryConstraints: QueryFilterConstraint[]
): QueryCompositeFilterConstraint {
  // Only support QueryFilterConstraints
  queryConstraints.forEach(queryConstraint =>
    validateQueryFilterConstraint('and', queryConstraint)
  );

  return QueryCompositeFilterConstraint._create(
    CompositeOperator.AND,
    queryConstraints as QueryFilterConstraint[]
  );
}

/**
 * A `QueryOrderByConstraint` is used to sort the set of documents returned by a
<<<<<<< HEAD
 * Firestore query.
 * `QueryOrderByConstraint`s are created by invoking {@link orderBy} and
 * can then be passed to {@link query} to create a new query instance that
 * also contains this `QueryOrderByConstraint`.
 */
export class QueryOrderByConstraint extends QueryConstraint {
  readonly type = 'orderBy';

=======
 * Firestore query. `QueryOrderByConstraint`s are created by invoking
 * {@link orderBy} and can then be passed to {@link query} to create a new query
 * instance that also contains this `QueryOrderByConstraint`.
 *
 * Note: Documents that do not contain the orderBy field will not be present in
 * the query result.
 */
export class QueryOrderByConstraint extends QueryConstraint {
  /** The type of this query constraint */
  readonly type = 'orderBy';

  /**
   * @internal
   */
>>>>>>> 7c54b303
  protected constructor(
    private readonly _field: InternalFieldPath,
    private _direction: Direction
  ) {
    super();
  }

  static _create(
    _field: InternalFieldPath,
    _direction: Direction
  ): QueryOrderByConstraint {
    return new QueryOrderByConstraint(_field, _direction);
  }

  _apply<T>(query: Query<T>): Query<T> {
    const orderBy = newQueryOrderBy(query._query, this._field, this._direction);
    return new Query(
      query.firestore,
      query.converter,
      queryWithAddedOrderBy(query._query, orderBy)
    );
  }
}

/**
 * The direction of a {@link orderBy} clause is specified as 'desc' or 'asc'
 * (descending or ascending).
 */
export type OrderByDirection = 'desc' | 'asc';

/**
 * Creates a {@link QueryOrderByConstraint} that sorts the query result by the
 * specified field, optionally in descending order instead of ascending.
 *
 * Note: Documents that do not contain the specified field will not be present
 * in the query result.
 *
 * @param fieldPath - The field to sort by.
 * @param directionStr - Optional direction to sort by ('asc' or 'desc'). If
 * not specified, order will be ascending.
 * @returns The created {@link QueryOrderByConstraint}.
 */
export function orderBy(
  fieldPath: string | FieldPath,
  directionStr: OrderByDirection = 'asc'
): QueryOrderByConstraint {
  const direction = directionStr as Direction;
  const path = fieldPathFromArgument('orderBy', fieldPath);
  return QueryOrderByConstraint._create(path, direction);
}

/**
<<<<<<< HEAD
 * A `QueryLimitConstraint` is used to limit the number of documents returned by a
 * Firestore query.
 * `QueryLimitConstraint`s are created by invoking {@link limit} or {@link limitToLast} and
 * can then be passed to {@link query} to create a new query instance that
 * also contains this `QueryLimitConstraint`.
 */
export class QueryLimitConstraint extends QueryConstraint {
  protected constructor(
=======
 * A `QueryLimitConstraint` is used to limit the number of documents returned by
 * a Firestore query.
 * `QueryLimitConstraint`s are created by invoking {@link limit} or
 * {@link limitToLast} and can then be passed to {@link query} to create a new
 * query instance that also contains this `QueryLimitConstraint`.
 */
export class QueryLimitConstraint extends QueryConstraint {
  /**
   * @internal
   */
  protected constructor(
    /** The type of this query constraint */
>>>>>>> 7c54b303
    readonly type: 'limit' | 'limitToLast',
    private readonly _limit: number,
    private readonly _limitType: LimitType
  ) {
    super();
  }

  static _create(
    type: 'limit' | 'limitToLast',
    _limit: number,
    _limitType: LimitType
  ): QueryLimitConstraint {
    return new QueryLimitConstraint(type, _limit, _limitType);
  }

  _apply<T>(query: Query<T>): Query<T> {
    return new Query(
      query.firestore,
      query.converter,
      queryWithLimit(query._query, this._limit, this._limitType)
    );
  }
}

/**
<<<<<<< HEAD
 * Creates a {@link QueryLimitConstraint} that only returns the first matching documents.
=======
 * Creates a {@link QueryLimitConstraint} that only returns the first matching
 * documents.
>>>>>>> 7c54b303
 *
 * @param limit - The maximum number of items to return.
 * @returns The created {@link QueryLimitConstraint}.
 */
export function limit(limit: number): QueryLimitConstraint {
  validatePositiveNumber('limit', limit);
  return QueryLimitConstraint._create('limit', limit, LimitType.First);
}

/**
<<<<<<< HEAD
 * Creates a {@link QueryLimitConstraint} that only returns the last matching documents.
=======
 * Creates a {@link QueryLimitConstraint} that only returns the last matching
 * documents.
>>>>>>> 7c54b303
 *
 * You must specify at least one `orderBy` clause for `limitToLast` queries,
 * otherwise an exception will be thrown during execution.
 *
 * @param limit - The maximum number of items to return.
 * @returns The created {@link QueryLimitConstraint}.
 */
export function limitToLast(limit: number): QueryLimitConstraint {
  validatePositiveNumber('limitToLast', limit);
  return QueryLimitConstraint._create('limitToLast', limit, LimitType.Last);
}

/**
<<<<<<< HEAD
 * A `QueryStartAtConstraint` is used to exclude documents from the start of a result set returned by a
 * Firestore query.
 * `QueryStartAtConstraint`s are created by invoking {@link (startAt:1)} or {@link (startAfter:1)} and
 * can then be passed to {@link query} to create a new query instance that
 * also contains this `QueryStartAtConstraint`.
 */
export class QueryStartAtConstraint extends QueryConstraint {
  protected constructor(
=======
 * A `QueryStartAtConstraint` is used to exclude documents from the start of a
 * result set returned by a Firestore query.
 * `QueryStartAtConstraint`s are created by invoking {@link (startAt:1)} or
 * {@link (startAfter:1)} and can then be passed to {@link query} to create a
 * new query instance that also contains this `QueryStartAtConstraint`.
 */
export class QueryStartAtConstraint extends QueryConstraint {
  /**
   * @internal
   */
  protected constructor(
    /** The type of this query constraint */
>>>>>>> 7c54b303
    readonly type: 'startAt' | 'startAfter',
    private readonly _docOrFields: Array<unknown | DocumentSnapshot<unknown>>,
    private readonly _inclusive: boolean
  ) {
    super();
  }

  static _create(
    type: 'startAt' | 'startAfter',
    _docOrFields: Array<unknown | DocumentSnapshot<unknown>>,
    _inclusive: boolean
  ): QueryStartAtConstraint {
    return new QueryStartAtConstraint(type, _docOrFields, _inclusive);
  }

  _apply<T>(query: Query<T>): Query<T> {
    const bound = newQueryBoundFromDocOrFields(
      query,
      this.type,
      this._docOrFields,
      this._inclusive
    );
    return new Query(
      query.firestore,
      query.converter,
      queryWithStartAt(query._query, bound)
    );
  }
}

/**
<<<<<<< HEAD
 * Creates a {@link QueryStartAtConstraint} that modifies the result set to start at the
 * provided document (inclusive). The starting position is relative to the order
 * of the query. The document must contain all of the fields provided in the
 * `orderBy` of this query.
=======
 * Creates a {@link QueryStartAtConstraint} that modifies the result set to
 * start at the provided document (inclusive). The starting position is relative
 * to the order of the query. The document must contain all of the fields
 * provided in the `orderBy` of this query.
>>>>>>> 7c54b303
 *
 * @param snapshot - The snapshot of the document to start at.
 * @returns A {@link QueryStartAtConstraint} to pass to `query()`.
 */
export function startAt(
  snapshot: DocumentSnapshot<unknown>
): QueryStartAtConstraint;
/**
<<<<<<< HEAD
 * Creates a {@link QueryStartAtConstraint} that modifies the result set to start at the
 * provided fields relative to the order of the query. The order of the field
 * values must match the order of the order by clauses of the query.
=======
 * Creates a {@link QueryStartAtConstraint} that modifies the result set to
 * start at the provided fields relative to the order of the query. The order of
 * the field values must match the order of the order by clauses of the query.
>>>>>>> 7c54b303
 *
 * @param fieldValues - The field values to start this query at, in order
 * of the query's order by.
 * @returns A {@link QueryStartAtConstraint} to pass to `query()`.
 */
export function startAt(...fieldValues: unknown[]): QueryStartAtConstraint;
export function startAt(
  ...docOrFields: Array<unknown | DocumentSnapshot<unknown>>
): QueryStartAtConstraint {
  return QueryStartAtConstraint._create(
    'startAt',
    docOrFields,
    /*inclusive=*/ true
  );
}

/**
<<<<<<< HEAD
 * Creates a {@link QueryStartAtConstraint} that modifies the result set to start after the
 * provided document (exclusive). The starting position is relative to the order
 * of the query. The document must contain all of the fields provided in the
 * orderBy of the query.
=======
 * Creates a {@link QueryStartAtConstraint} that modifies the result set to
 * start after the provided document (exclusive). The starting position is
 * relative to the order of the query. The document must contain all of the
 * fields provided in the orderBy of the query.
>>>>>>> 7c54b303
 *
 * @param snapshot - The snapshot of the document to start after.
 * @returns A {@link QueryStartAtConstraint} to pass to `query()`
 */
export function startAfter(
  snapshot: DocumentSnapshot<unknown>
): QueryStartAtConstraint;
/**
<<<<<<< HEAD
 * Creates a {@link QueryStartAtConstraint} that modifies the result set to start after the
 * provided fields relative to the order of the query. The order of the field
 * values must match the order of the order by clauses of the query.
=======
 * Creates a {@link QueryStartAtConstraint} that modifies the result set to
 * start after the provided fields relative to the order of the query. The order
 * of the field values must match the order of the order by clauses of the query.
>>>>>>> 7c54b303
 *
 * @param fieldValues - The field values to start this query after, in order
 * of the query's order by.
 * @returns A {@link QueryStartAtConstraint} to pass to `query()`
 */
export function startAfter(...fieldValues: unknown[]): QueryStartAtConstraint;
export function startAfter(
  ...docOrFields: Array<unknown | DocumentSnapshot<unknown>>
): QueryStartAtConstraint {
  return QueryStartAtConstraint._create(
    'startAfter',
    docOrFields,
    /*inclusive=*/ false
  );
}

/**
<<<<<<< HEAD
 * A `QueryEndAtConstraint` is used to exclude documents from the end of a result set returned by a
 * Firestore query.
 * `QueryEndAtConstraint`s are created by invoking {@link (endAt:1)} or {@link (endBefore:1)} and
 * can then be passed to {@link query} to create a new query instance that
 * also contains this `QueryEndAtConstraint`.
 */
export class QueryEndAtConstraint extends QueryConstraint {
  protected constructor(
=======
 * A `QueryEndAtConstraint` is used to exclude documents from the end of a
 * result set returned by a Firestore query.
 * `QueryEndAtConstraint`s are created by invoking {@link (endAt:1)} or
 * {@link (endBefore:1)} and can then be passed to {@link query} to create a new
 * query instance that also contains this `QueryEndAtConstraint`.
 */
export class QueryEndAtConstraint extends QueryConstraint {
  /**
   * @internal
   */
  protected constructor(
    /** The type of this query constraint */
>>>>>>> 7c54b303
    readonly type: 'endBefore' | 'endAt',
    private readonly _docOrFields: Array<unknown | DocumentSnapshot<unknown>>,
    private readonly _inclusive: boolean
  ) {
    super();
  }

  static _create(
    type: 'endBefore' | 'endAt',
    _docOrFields: Array<unknown | DocumentSnapshot<unknown>>,
    _inclusive: boolean
  ): QueryEndAtConstraint {
    return new QueryEndAtConstraint(type, _docOrFields, _inclusive);
  }

  _apply<T>(query: Query<T>): Query<T> {
    const bound = newQueryBoundFromDocOrFields(
      query,
      this.type,
      this._docOrFields,
      this._inclusive
    );
    return new Query(
      query.firestore,
      query.converter,
      queryWithEndAt(query._query, bound)
    );
  }
}

/**
<<<<<<< HEAD
 * Creates a {@link QueryEndAtConstraint} that modifies the result set to end before the
 * provided document (exclusive). The end position is relative to the order of
 * the query. The document must contain all of the fields provided in the
 * orderBy of the query.
=======
 * Creates a {@link QueryEndAtConstraint} that modifies the result set to end
 * before the provided document (exclusive). The end position is relative to the
 * order of the query. The document must contain all of the fields provided in
 * the orderBy of the query.
>>>>>>> 7c54b303
 *
 * @param snapshot - The snapshot of the document to end before.
 * @returns A {@link QueryEndAtConstraint} to pass to `query()`
 */
export function endBefore(
  snapshot: DocumentSnapshot<unknown>
): QueryEndAtConstraint;
/**
<<<<<<< HEAD
 * Creates a {@link QueryEndAtConstraint} that modifies the result set to end before the
 * provided fields relative to the order of the query. The order of the field
 * values must match the order of the order by clauses of the query.
=======
 * Creates a {@link QueryEndAtConstraint} that modifies the result set to end
 * before the provided fields relative to the order of the query. The order of
 * the field values must match the order of the order by clauses of the query.
>>>>>>> 7c54b303
 *
 * @param fieldValues - The field values to end this query before, in order
 * of the query's order by.
 * @returns A {@link QueryEndAtConstraint} to pass to `query()`
 */
export function endBefore(...fieldValues: unknown[]): QueryEndAtConstraint;
export function endBefore(
  ...docOrFields: Array<unknown | DocumentSnapshot<unknown>>
): QueryEndAtConstraint {
  return QueryEndAtConstraint._create(
    'endBefore',
    docOrFields,
    /*inclusive=*/ false
  );
}

/**
<<<<<<< HEAD
 * Creates a {@link QueryEndAtConstraint} that modifies the result set to end at the
 * provided document (inclusive). The end position is relative to the order of
 * the query. The document must contain all of the fields provided in the
=======
 * Creates a {@link QueryEndAtConstraint} that modifies the result set to end at
 * the provided document (inclusive). The end position is relative to the order
 * of the query. The document must contain all of the fields provided in the
>>>>>>> 7c54b303
 * orderBy of the query.
 *
 * @param snapshot - The snapshot of the document to end at.
 * @returns A {@link QueryEndAtConstraint} to pass to `query()`
 */
export function endAt(
  snapshot: DocumentSnapshot<unknown>
): QueryEndAtConstraint;
/**
<<<<<<< HEAD
 * Creates a {@link QueryEndAtConstraint} that modifies the result set to end at the
 * provided fields relative to the order of the query. The order of the field
=======
 * Creates a {@link QueryEndAtConstraint} that modifies the result set to end at
 * the provided fields relative to the order of the query. The order of the field
>>>>>>> 7c54b303
 * values must match the order of the order by clauses of the query.
 *
 * @param fieldValues - The field values to end this query at, in order
 * of the query's order by.
 * @returns A {@link QueryEndAtConstraint} to pass to `query()`
 */
export function endAt(...fieldValues: unknown[]): QueryEndAtConstraint;
export function endAt(
  ...docOrFields: Array<unknown | DocumentSnapshot<unknown>>
): QueryEndAtConstraint {
  return QueryEndAtConstraint._create(
    'endAt',
    docOrFields,
    /*inclusive=*/ true
  );
}

/** Helper function to create a bound from a document or fields */
function newQueryBoundFromDocOrFields<T>(
  query: Query,
  methodName: string,
  docOrFields: Array<unknown | DocumentSnapshot<T>>,
  inclusive: boolean
): Bound {
  docOrFields[0] = getModularInstance(docOrFields[0]);

  if (docOrFields[0] instanceof DocumentSnapshot) {
    return newQueryBoundFromDocument(
      query._query,
      query.firestore._databaseId,
      methodName,
      docOrFields[0]._document,
      inclusive
    );
  } else {
    const reader = newUserDataReader(query.firestore);
    return newQueryBoundFromFields(
      query._query,
      query.firestore._databaseId,
      reader,
      methodName,
      docOrFields,
      inclusive
    );
  }
}

export function newQueryFilter(
  query: InternalQuery,
  methodName: string,
  dataReader: UserDataReader,
  databaseId: DatabaseId,
  fieldPath: InternalFieldPath,
  op: Operator,
  value: unknown
): FieldFilter {
  let fieldValue: ProtoValue;
  if (fieldPath.isKeyField()) {
    if (op === Operator.ARRAY_CONTAINS || op === Operator.ARRAY_CONTAINS_ANY) {
      throw new FirestoreError(
        Code.INVALID_ARGUMENT,
        `Invalid Query. You can't perform '${op}' queries on documentId().`
      );
    } else if (op === Operator.IN || op === Operator.NOT_IN) {
      validateDisjunctiveFilterElements(value, op);
      const referenceList: ProtoValue[] = [];
      for (const arrayValue of value as ProtoValue[]) {
        referenceList.push(parseDocumentIdValue(databaseId, query, arrayValue));
      }
      fieldValue = { arrayValue: { values: referenceList } };
    } else {
      fieldValue = parseDocumentIdValue(databaseId, query, value);
    }
  } else {
    if (
      op === Operator.IN ||
      op === Operator.NOT_IN ||
      op === Operator.ARRAY_CONTAINS_ANY
    ) {
      validateDisjunctiveFilterElements(value, op);
    }
    fieldValue = parseQueryValue(
      dataReader,
      methodName,
      value,
      /* allowArrays= */ op === Operator.IN || op === Operator.NOT_IN
    );
  }
  const filter = FieldFilter.create(fieldPath, op, fieldValue);
  return filter;
}

export function newQueryOrderBy(
  query: InternalQuery,
  fieldPath: InternalFieldPath,
  direction: Direction
): OrderBy {
  if (query.startAt !== null) {
    throw new FirestoreError(
      Code.INVALID_ARGUMENT,
      'Invalid query. You must not call startAt() or startAfter() before ' +
        'calling orderBy().'
    );
  }
  if (query.endAt !== null) {
    throw new FirestoreError(
      Code.INVALID_ARGUMENT,
      'Invalid query. You must not call endAt() or endBefore() before ' +
        'calling orderBy().'
    );
  }
  const orderBy = new OrderBy(fieldPath, direction);
  validateNewOrderBy(query, orderBy);
  return orderBy;
}

/**
 * Create a `Bound` from a query and a document.
 *
 * Note that the `Bound` will always include the key of the document
 * and so only the provided document will compare equal to the returned
 * position.
 *
 * Will throw if the document does not contain all fields of the order by
 * of the query or if any of the fields in the order by are an uncommitted
 * server timestamp.
 */
export function newQueryBoundFromDocument(
  query: InternalQuery,
  databaseId: DatabaseId,
  methodName: string,
  doc: Document | null,
  inclusive: boolean
): Bound {
  if (!doc) {
    throw new FirestoreError(
      Code.NOT_FOUND,
      `Can't use a DocumentSnapshot that doesn't exist for ` +
        `${methodName}().`
    );
  }

  const components: ProtoValue[] = [];

  // Because people expect to continue/end a query at the exact document
  // provided, we need to use the implicit sort order rather than the explicit
  // sort order, because it's guaranteed to contain the document key. That way
  // the position becomes unambiguous and the query continues/ends exactly at
  // the provided document. Without the key (by using the explicit sort
  // orders), multiple documents could match the position, yielding duplicate
  // results.
  for (const orderBy of queryOrderBy(query)) {
    if (orderBy.field.isKeyField()) {
      components.push(refValue(databaseId, doc.key));
    } else {
      const value = doc.data.field(orderBy.field);
      if (isServerTimestamp(value)) {
        throw new FirestoreError(
          Code.INVALID_ARGUMENT,
          'Invalid query. You are trying to start or end a query using a ' +
            'document for which the field "' +
            orderBy.field +
            '" is an uncommitted server timestamp. (Since the value of ' +
            'this field is unknown, you cannot start/end a query with it.)'
        );
      } else if (value !== null) {
        components.push(value);
      } else {
        const field = orderBy.field.canonicalString();
        throw new FirestoreError(
          Code.INVALID_ARGUMENT,
          `Invalid query. You are trying to start or end a query using a ` +
            `document for which the field '${field}' (used as the ` +
            `orderBy) does not exist.`
        );
      }
    }
  }
  return new Bound(components, inclusive);
}

/**
 * Converts a list of field values to a `Bound` for the given query.
 */
export function newQueryBoundFromFields(
  query: InternalQuery,
  databaseId: DatabaseId,
  dataReader: UserDataReader,
  methodName: string,
  values: unknown[],
  inclusive: boolean
): Bound {
  // Use explicit order by's because it has to match the query the user made
  const orderBy = query.explicitOrderBy;
  if (values.length > orderBy.length) {
    throw new FirestoreError(
      Code.INVALID_ARGUMENT,
      `Too many arguments provided to ${methodName}(). ` +
        `The number of arguments must be less than or equal to the ` +
        `number of orderBy() clauses`
    );
  }

  const components: ProtoValue[] = [];
  for (let i = 0; i < values.length; i++) {
    const rawValue = values[i];
    const orderByComponent = orderBy[i];
    if (orderByComponent.field.isKeyField()) {
      if (typeof rawValue !== 'string') {
        throw new FirestoreError(
          Code.INVALID_ARGUMENT,
          `Invalid query. Expected a string for document ID in ` +
            `${methodName}(), but got a ${typeof rawValue}`
        );
      }
      if (!isCollectionGroupQuery(query) && rawValue.indexOf('/') !== -1) {
        throw new FirestoreError(
          Code.INVALID_ARGUMENT,
          `Invalid query. When querying a collection and ordering by documentId(), ` +
            `the value passed to ${methodName}() must be a plain document ID, but ` +
            `'${rawValue}' contains a slash.`
        );
      }
      const path = query.path.child(ResourcePath.fromString(rawValue));
      if (!DocumentKey.isDocumentKey(path)) {
        throw new FirestoreError(
          Code.INVALID_ARGUMENT,
          `Invalid query. When querying a collection group and ordering by ` +
            `documentId(), the value passed to ${methodName}() must result in a ` +
            `valid document path, but '${path}' is not because it contains an odd number ` +
            `of segments.`
        );
      }
      const key = new DocumentKey(path);
      components.push(refValue(databaseId, key));
    } else {
      const wrapped = parseQueryValue(dataReader, methodName, rawValue);
      components.push(wrapped);
    }
  }

  return new Bound(components, inclusive);
}

/**
 * Parses the given `documentIdValue` into a `ReferenceValue`, throwing
 * appropriate errors if the value is anything other than a `DocumentReference`
 * or `string`, or if the string is malformed.
 */
function parseDocumentIdValue(
  databaseId: DatabaseId,
  query: InternalQuery,
  documentIdValue: unknown
): ProtoValue {
  documentIdValue = getModularInstance(documentIdValue);

  if (typeof documentIdValue === 'string') {
    if (documentIdValue === '') {
      throw new FirestoreError(
        Code.INVALID_ARGUMENT,
        'Invalid query. When querying with documentId(), you ' +
          'must provide a valid document ID, but it was an empty string.'
      );
    }
    if (!isCollectionGroupQuery(query) && documentIdValue.indexOf('/') !== -1) {
      throw new FirestoreError(
        Code.INVALID_ARGUMENT,
        `Invalid query. When querying a collection by ` +
          `documentId(), you must provide a plain document ID, but ` +
          `'${documentIdValue}' contains a '/' character.`
      );
    }
    const path = query.path.child(ResourcePath.fromString(documentIdValue));
    if (!DocumentKey.isDocumentKey(path)) {
      throw new FirestoreError(
        Code.INVALID_ARGUMENT,
        `Invalid query. When querying a collection group by ` +
          `documentId(), the value provided must result in a valid document path, ` +
          `but '${path}' is not because it has an odd number of segments (${path.length}).`
      );
    }
    return refValue(databaseId, new DocumentKey(path));
  } else if (documentIdValue instanceof DocumentReference) {
    return refValue(databaseId, documentIdValue._key);
  } else {
    throw new FirestoreError(
      Code.INVALID_ARGUMENT,
      `Invalid query. When querying with documentId(), you must provide a valid ` +
        `string or a DocumentReference, but it was: ` +
        `${valueDescription(documentIdValue)}.`
    );
  }
}

/**
 * Validates that the value passed into a disjunctive filter satisfies all
 * array requirements.
 */
function validateDisjunctiveFilterElements(
  value: unknown,
  operator: Operator
): void {
  if (!Array.isArray(value) || value.length === 0) {
    throw new FirestoreError(
      Code.INVALID_ARGUMENT,
      'Invalid Query. A non-empty array is required for ' +
        `'${operator.toString()}' filters.`
    );
  }
  if (value.length > 10) {
    throw new FirestoreError(
      Code.INVALID_ARGUMENT,
      `Invalid Query. '${operator.toString()}' filters support a ` +
        'maximum of 10 elements in the value array.'
    );
  }
}

/**
 * Given an operator, returns the set of operators that cannot be used with it.
 *
 * Operators in a query must adhere to the following set of rules:
 * 1. Only one array operator is allowed.
 * 2. Only one disjunctive operator is allowed.
 * 3. `NOT_EQUAL` cannot be used with another `NOT_EQUAL` operator.
 * 4. `NOT_IN` cannot be used with array, disjunctive, or `NOT_EQUAL` operators.
 *
 * Array operators: `ARRAY_CONTAINS`, `ARRAY_CONTAINS_ANY`
 * Disjunctive operators: `IN`, `ARRAY_CONTAINS_ANY`, `NOT_IN`
 */
function conflictingOps(op: Operator): Operator[] {
  switch (op) {
    case Operator.NOT_EQUAL:
      return [Operator.NOT_EQUAL, Operator.NOT_IN];
    case Operator.ARRAY_CONTAINS:
      return [
        Operator.ARRAY_CONTAINS,
        Operator.ARRAY_CONTAINS_ANY,
        Operator.NOT_IN
      ];
    case Operator.IN:
      return [Operator.ARRAY_CONTAINS_ANY, Operator.IN, Operator.NOT_IN];
    case Operator.ARRAY_CONTAINS_ANY:
      return [
        Operator.ARRAY_CONTAINS,
        Operator.ARRAY_CONTAINS_ANY,
        Operator.IN,
        Operator.NOT_IN
      ];
    case Operator.NOT_IN:
      return [
        Operator.ARRAY_CONTAINS,
        Operator.ARRAY_CONTAINS_ANY,
        Operator.IN,
        Operator.NOT_IN,
        Operator.NOT_EQUAL
      ];
    default:
      return [];
  }
}

function validateNewFieldFilter(
  query: InternalQuery,
  fieldFilter: FieldFilter
): void {
  if (fieldFilter.isInequality()) {
    const existingInequality = getInequalityFilterField(query);
    const newInequality = fieldFilter.field;

    if (
      existingInequality !== null &&
      !existingInequality.isEqual(newInequality)
    ) {
      throw new FirestoreError(
        Code.INVALID_ARGUMENT,
        'Invalid query. All where filters with an inequality' +
          ' (<, <=, !=, not-in, >, or >=) must be on the same field. But you have' +
          ` inequality filters on '${existingInequality.toString()}'` +
          ` and '${newInequality.toString()}'`
      );
    }

    const firstOrderByField = getFirstOrderByField(query);
    if (firstOrderByField !== null) {
      validateOrderByAndInequalityMatch(
        query,
        newInequality,
        firstOrderByField
      );
    }
  }

  const conflictingOp = findOpInsideFilters(
    query.filters,
    conflictingOps(fieldFilter.op)
  );
  if (conflictingOp !== null) {
    // Special case when it's a duplicate op to give a slightly clearer error message.
    if (conflictingOp === fieldFilter.op) {
      throw new FirestoreError(
        Code.INVALID_ARGUMENT,
        'Invalid query. You cannot use more than one ' +
          `'${fieldFilter.op.toString()}' filter.`
      );
    } else {
      throw new FirestoreError(
        Code.INVALID_ARGUMENT,
        `Invalid query. You cannot use '${fieldFilter.op.toString()}' filters ` +
          `with '${conflictingOp.toString()}' filters.`
      );
    }
  }
}

function validateNewFilter(query: InternalQuery, filter: Filter): void {
  let testQuery = query;
  const subFilters = filter.getFlattenedFilters();
  for (const subFilter of subFilters) {
    validateNewFieldFilter(testQuery, subFilter);
    testQuery = queryWithAddedFilter(testQuery, subFilter);
  }
}

// Checks if any of the provided filter operators are included in the given list of filters and
// returns the first one that is, or null if none are.
function findOpInsideFilters(
  filters: Filter[],
  operators: Operator[]
): Operator | null {
  for (const filter of filters) {
    for (const fieldFilter of filter.getFlattenedFilters()) {
      if (operators.indexOf(fieldFilter.op) >= 0) {
        return fieldFilter.op;
      }
    }
  }
  return null;
}

function validateNewOrderBy(query: InternalQuery, orderBy: OrderBy): void {
  if (getFirstOrderByField(query) === null) {
    // This is the first order by. It must match any inequality.
    const inequalityField = getInequalityFilterField(query);
    if (inequalityField !== null) {
      validateOrderByAndInequalityMatch(query, inequalityField, orderBy.field);
    }
  }
}

function validateOrderByAndInequalityMatch(
  baseQuery: InternalQuery,
  inequality: InternalFieldPath,
  orderBy: InternalFieldPath
): void {
  if (!orderBy.isEqual(inequality)) {
    throw new FirestoreError(
      Code.INVALID_ARGUMENT,
      `Invalid query. You have a where filter with an inequality ` +
        `(<, <=, !=, not-in, >, or >=) on field '${inequality.toString()}' ` +
        `and so you must also use '${inequality.toString()}' ` +
        `as your first argument to orderBy(), but your first orderBy() ` +
        `is on field '${orderBy.toString()}' instead.`
    );
  }
}

export function validateQueryFilterConstraint(
  functionName: string,
  queryConstraint: QueryConstraint
): void {
  if (
    !(queryConstraint instanceof QueryFilterConstraint) &&
    !(queryConstraint instanceof QueryCompositeFilterConstraint)
  ) {
    throw new FirestoreError(
      Code.INVALID_ARGUMENT,
      `Function ${functionName}() requires QueryContraints created with a call to 'where(...)'.`
    );
  }
}<|MERGE_RESOLUTION|>--- conflicted
+++ resolved
@@ -179,48 +179,30 @@
 }
 
 /**
-<<<<<<< HEAD
- * A `QueryFilterConstraint` is used to narrow the set of documents returned by a
- * Firestore query by filtering on one or more document fields. `QueryFilterConstraint`s are created by invoking {@link where},
- * {@link or} or {@link and} and
- * can then be passed to {@link query} to create a new query instance that
- * also contains this `QueryFilterConstraint`.
-=======
  * A `QueryFilterConstraint` is used to narrow the set of documents returned by
  * a Firestore query by filtering on one or more document fields.
  * `QueryFilterConstraint`s are created by invoking {@link where}, {@link or} or
  * {@link and} and can then be passed to {@link query} to create a new query
  * instance that also contains this `QueryFilterConstraint`.
->>>>>>> 7c54b303
  */
 export abstract class QueryFilterConstraint extends QueryConstraint {
   abstract _parse<T>(query: Query<T>): Filter;
 }
 
 /**
-<<<<<<< HEAD
- * A `QueryFieldFilterConstraint` is used to narrow the set of documents returned by a
- * Firestore query by filtering on one document field. `QueryFieldFilterConstraint`s are created by invoking {@link where}  and
-=======
  * A `QueryFieldFilterConstraint` is used to narrow the set of documents
  * returned by a Firestore query by filtering on one document field.
- * `QueryFieldFilterConstraint`s are created by invoking {@link where}  and
->>>>>>> 7c54b303
+ * `QueryFieldFilterConstraint`s are created by invoking {@link where} and
  * can then be passed to {@link query} to create a new query instance that
  * also contains this `QueryFieldFilterConstraint`.
  */
 export class QueryFieldFilterConstraint extends QueryFilterConstraint {
-<<<<<<< HEAD
-  readonly type = 'where';
-
-=======
   /** The type of this query constraint */
   readonly type = 'where';
 
   /**
    * @internal
    */
->>>>>>> 7c54b303
   protected constructor(
     private readonly _field: InternalFieldPath,
     private _op: Operator,
@@ -280,15 +262,9 @@
   | 'not-in';
 
 /**
-<<<<<<< HEAD
- * Creates a {@link QueryFieldFilterConstraint} that enforces that documents must contain the
- * specified field and that the value should satisfy the relation constraint
- * provided.
-=======
  * Creates a {@link QueryFieldFilterConstraint} that enforces that documents
  * must contain the specified field and that the value should satisfy the
  * relation constraint provided.
->>>>>>> 7c54b303
  *
  * @param fieldPath - The path to compare
  * @param opStr - The operation string (e.g "&lt;", "&lt;=", "==", "&lt;",
@@ -307,16 +283,6 @@
 }
 
 /**
-<<<<<<< HEAD
- * A `QueryCompositeFilterConstraint` is used to narrow the set of documents returned by a
- * Firestore query by performing the logical OR or AND of multiple {@link QueryFieldFilterConstraint} or {@link QueryCompositeFilterConstraint}.
- * `QueryCompositeFilterConstraint`s are created by invoking {@link or} or {@link and} and
- * can then be passed to {@link query} to create a new query instance that
- * also contains this `QueryCompositeFilterConstraint`.
- */
-export class QueryCompositeFilterConstraint extends QueryFilterConstraint {
-  protected constructor(
-=======
  * A `QueryCompositeFilterConstraint` is used to narrow the set of documents
  * returned by a Firestore query by performing the logical OR or AND of multiple
  * {@link QueryFieldFilterConstraint} or {@link QueryCompositeFilterConstraint}.
@@ -330,7 +296,6 @@
    */
   protected constructor(
     /** The type of this query constraint */
->>>>>>> 7c54b303
     readonly type: 'or' | 'and',
     private readonly _queryConstraints: QueryFilterConstraint[]
   ) {
@@ -384,7 +349,6 @@
 }
 
 /**
-<<<<<<< HEAD
  * `QueryNonFilterConstraint` is a helper union type that represents all QueryConstraints which do not inherit from QueryFilterConstraint.
  * These used to narrow the set of documents returned by a
  * Firestore query but do not explicitly filter on a document field. `QueryNonFilterConstraint`s are created by invoking
@@ -403,16 +367,9 @@
  * Creates a {@link QueryCompositeFilterConstraint} that performs a logical OR
  * of all the provided {@link QueryFilterConstraint}.
  *
- * @param queryConstraints - Optional. The {@link queryConstraints} for OR operation. These must be
- * created with calls to {@link where}, {@link or}, or {@link and}.
-=======
- * Creates a {@link QueryCompositeFilterConstraint} that performs a logical OR
- * of all the provided {@link QueryFilterConstraint}.
- *
  * @param queryConstraints - Optional. The {@link queryConstraints} for OR
  * operation. These must be created with calls to {@link where}, {@link or}, or
  * {@link and}.
->>>>>>> 7c54b303
  * @returns The created {@link QueryCompositeFilterConstraint}.
  */
 export function or(
@@ -433,14 +390,9 @@
  * Creates a {@link QueryCompositeFilterConstraint} that performs a logical AND
  * of all the provided {@link QueryFilterConstraint}.
  *
-<<<<<<< HEAD
- * @param queryConstraints - Optional. The {@link queryConstraints} for AND operation. These must be
- * created with calls to {@link where}, {@link or}, or {@link and}.
-=======
  * @param queryConstraints - Optional. The {@link queryConstraints} for AND
  * operation. These must be created with calls to {@link where}, {@link or}, or
  * {@link and}.
->>>>>>> 7c54b303
  * @returns The created {@link QueryCompositeFilterConstraint}.
  */
 export function and(
@@ -459,16 +411,6 @@
 
 /**
  * A `QueryOrderByConstraint` is used to sort the set of documents returned by a
-<<<<<<< HEAD
- * Firestore query.
- * `QueryOrderByConstraint`s are created by invoking {@link orderBy} and
- * can then be passed to {@link query} to create a new query instance that
- * also contains this `QueryOrderByConstraint`.
- */
-export class QueryOrderByConstraint extends QueryConstraint {
-  readonly type = 'orderBy';
-
-=======
  * Firestore query. `QueryOrderByConstraint`s are created by invoking
  * {@link orderBy} and can then be passed to {@link query} to create a new query
  * instance that also contains this `QueryOrderByConstraint`.
@@ -483,7 +425,6 @@
   /**
    * @internal
    */
->>>>>>> 7c54b303
   protected constructor(
     private readonly _field: InternalFieldPath,
     private _direction: Direction
@@ -536,16 +477,6 @@
 }
 
 /**
-<<<<<<< HEAD
- * A `QueryLimitConstraint` is used to limit the number of documents returned by a
- * Firestore query.
- * `QueryLimitConstraint`s are created by invoking {@link limit} or {@link limitToLast} and
- * can then be passed to {@link query} to create a new query instance that
- * also contains this `QueryLimitConstraint`.
- */
-export class QueryLimitConstraint extends QueryConstraint {
-  protected constructor(
-=======
  * A `QueryLimitConstraint` is used to limit the number of documents returned by
  * a Firestore query.
  * `QueryLimitConstraint`s are created by invoking {@link limit} or
@@ -558,7 +489,6 @@
    */
   protected constructor(
     /** The type of this query constraint */
->>>>>>> 7c54b303
     readonly type: 'limit' | 'limitToLast',
     private readonly _limit: number,
     private readonly _limitType: LimitType
@@ -584,12 +514,8 @@
 }
 
 /**
-<<<<<<< HEAD
- * Creates a {@link QueryLimitConstraint} that only returns the first matching documents.
-=======
  * Creates a {@link QueryLimitConstraint} that only returns the first matching
  * documents.
->>>>>>> 7c54b303
  *
  * @param limit - The maximum number of items to return.
  * @returns The created {@link QueryLimitConstraint}.
@@ -600,12 +526,8 @@
 }
 
 /**
-<<<<<<< HEAD
- * Creates a {@link QueryLimitConstraint} that only returns the last matching documents.
-=======
  * Creates a {@link QueryLimitConstraint} that only returns the last matching
  * documents.
->>>>>>> 7c54b303
  *
  * You must specify at least one `orderBy` clause for `limitToLast` queries,
  * otherwise an exception will be thrown during execution.
@@ -619,16 +541,6 @@
 }
 
 /**
-<<<<<<< HEAD
- * A `QueryStartAtConstraint` is used to exclude documents from the start of a result set returned by a
- * Firestore query.
- * `QueryStartAtConstraint`s are created by invoking {@link (startAt:1)} or {@link (startAfter:1)} and
- * can then be passed to {@link query} to create a new query instance that
- * also contains this `QueryStartAtConstraint`.
- */
-export class QueryStartAtConstraint extends QueryConstraint {
-  protected constructor(
-=======
  * A `QueryStartAtConstraint` is used to exclude documents from the start of a
  * result set returned by a Firestore query.
  * `QueryStartAtConstraint`s are created by invoking {@link (startAt:1)} or
@@ -641,7 +553,6 @@
    */
   protected constructor(
     /** The type of this query constraint */
->>>>>>> 7c54b303
     readonly type: 'startAt' | 'startAfter',
     private readonly _docOrFields: Array<unknown | DocumentSnapshot<unknown>>,
     private readonly _inclusive: boolean
@@ -673,17 +584,10 @@
 }
 
 /**
-<<<<<<< HEAD
- * Creates a {@link QueryStartAtConstraint} that modifies the result set to start at the
- * provided document (inclusive). The starting position is relative to the order
- * of the query. The document must contain all of the fields provided in the
- * `orderBy` of this query.
-=======
  * Creates a {@link QueryStartAtConstraint} that modifies the result set to
  * start at the provided document (inclusive). The starting position is relative
  * to the order of the query. The document must contain all of the fields
  * provided in the `orderBy` of this query.
->>>>>>> 7c54b303
  *
  * @param snapshot - The snapshot of the document to start at.
  * @returns A {@link QueryStartAtConstraint} to pass to `query()`.
@@ -692,15 +596,9 @@
   snapshot: DocumentSnapshot<unknown>
 ): QueryStartAtConstraint;
 /**
-<<<<<<< HEAD
- * Creates a {@link QueryStartAtConstraint} that modifies the result set to start at the
- * provided fields relative to the order of the query. The order of the field
- * values must match the order of the order by clauses of the query.
-=======
  * Creates a {@link QueryStartAtConstraint} that modifies the result set to
  * start at the provided fields relative to the order of the query. The order of
  * the field values must match the order of the order by clauses of the query.
->>>>>>> 7c54b303
  *
  * @param fieldValues - The field values to start this query at, in order
  * of the query's order by.
@@ -718,17 +616,10 @@
 }
 
 /**
-<<<<<<< HEAD
- * Creates a {@link QueryStartAtConstraint} that modifies the result set to start after the
- * provided document (exclusive). The starting position is relative to the order
- * of the query. The document must contain all of the fields provided in the
- * orderBy of the query.
-=======
  * Creates a {@link QueryStartAtConstraint} that modifies the result set to
  * start after the provided document (exclusive). The starting position is
  * relative to the order of the query. The document must contain all of the
  * fields provided in the orderBy of the query.
->>>>>>> 7c54b303
  *
  * @param snapshot - The snapshot of the document to start after.
  * @returns A {@link QueryStartAtConstraint} to pass to `query()`
@@ -737,15 +628,9 @@
   snapshot: DocumentSnapshot<unknown>
 ): QueryStartAtConstraint;
 /**
-<<<<<<< HEAD
- * Creates a {@link QueryStartAtConstraint} that modifies the result set to start after the
- * provided fields relative to the order of the query. The order of the field
- * values must match the order of the order by clauses of the query.
-=======
  * Creates a {@link QueryStartAtConstraint} that modifies the result set to
  * start after the provided fields relative to the order of the query. The order
  * of the field values must match the order of the order by clauses of the query.
->>>>>>> 7c54b303
  *
  * @param fieldValues - The field values to start this query after, in order
  * of the query's order by.
@@ -763,16 +648,6 @@
 }
 
 /**
-<<<<<<< HEAD
- * A `QueryEndAtConstraint` is used to exclude documents from the end of a result set returned by a
- * Firestore query.
- * `QueryEndAtConstraint`s are created by invoking {@link (endAt:1)} or {@link (endBefore:1)} and
- * can then be passed to {@link query} to create a new query instance that
- * also contains this `QueryEndAtConstraint`.
- */
-export class QueryEndAtConstraint extends QueryConstraint {
-  protected constructor(
-=======
  * A `QueryEndAtConstraint` is used to exclude documents from the end of a
  * result set returned by a Firestore query.
  * `QueryEndAtConstraint`s are created by invoking {@link (endAt:1)} or
@@ -785,7 +660,6 @@
    */
   protected constructor(
     /** The type of this query constraint */
->>>>>>> 7c54b303
     readonly type: 'endBefore' | 'endAt',
     private readonly _docOrFields: Array<unknown | DocumentSnapshot<unknown>>,
     private readonly _inclusive: boolean
@@ -817,17 +691,10 @@
 }
 
 /**
-<<<<<<< HEAD
- * Creates a {@link QueryEndAtConstraint} that modifies the result set to end before the
- * provided document (exclusive). The end position is relative to the order of
- * the query. The document must contain all of the fields provided in the
- * orderBy of the query.
-=======
  * Creates a {@link QueryEndAtConstraint} that modifies the result set to end
  * before the provided document (exclusive). The end position is relative to the
  * order of the query. The document must contain all of the fields provided in
  * the orderBy of the query.
->>>>>>> 7c54b303
  *
  * @param snapshot - The snapshot of the document to end before.
  * @returns A {@link QueryEndAtConstraint} to pass to `query()`
@@ -836,15 +703,9 @@
   snapshot: DocumentSnapshot<unknown>
 ): QueryEndAtConstraint;
 /**
-<<<<<<< HEAD
- * Creates a {@link QueryEndAtConstraint} that modifies the result set to end before the
- * provided fields relative to the order of the query. The order of the field
- * values must match the order of the order by clauses of the query.
-=======
  * Creates a {@link QueryEndAtConstraint} that modifies the result set to end
  * before the provided fields relative to the order of the query. The order of
  * the field values must match the order of the order by clauses of the query.
->>>>>>> 7c54b303
  *
  * @param fieldValues - The field values to end this query before, in order
  * of the query's order by.
@@ -862,15 +723,9 @@
 }
 
 /**
-<<<<<<< HEAD
- * Creates a {@link QueryEndAtConstraint} that modifies the result set to end at the
- * provided document (inclusive). The end position is relative to the order of
- * the query. The document must contain all of the fields provided in the
-=======
  * Creates a {@link QueryEndAtConstraint} that modifies the result set to end at
  * the provided document (inclusive). The end position is relative to the order
  * of the query. The document must contain all of the fields provided in the
->>>>>>> 7c54b303
  * orderBy of the query.
  *
  * @param snapshot - The snapshot of the document to end at.
@@ -880,13 +735,8 @@
   snapshot: DocumentSnapshot<unknown>
 ): QueryEndAtConstraint;
 /**
-<<<<<<< HEAD
- * Creates a {@link QueryEndAtConstraint} that modifies the result set to end at the
- * provided fields relative to the order of the query. The order of the field
-=======
  * Creates a {@link QueryEndAtConstraint} that modifies the result set to end at
  * the provided fields relative to the order of the query. The order of the field
->>>>>>> 7c54b303
  * values must match the order of the order by clauses of the query.
  *
  * @param fieldValues - The field values to end this query at, in order
