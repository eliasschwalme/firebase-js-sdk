--- conflicted
+++ resolved
@@ -119,21 +119,6 @@
   private indexManager!: IndexManager;
   private initialized = false;
 
-<<<<<<< HEAD
-=======
-  indexAutoCreationEnabled = false;
-
-  /**
-   * SDK only decides whether it should create index when collection size is
-   * larger than this.
-   */
-  indexAutoCreationMinCollectionSize =
-    DEFAULT_INDEX_AUTO_CREATION_MIN_COLLECTION_SIZE;
-
-  relativeIndexReadCostPerDocument =
-    getDefaultRelativeIndexReadCostPerDocument();
-
->>>>>>> d7ace80d
   /** Sets the document view to query against. */
   initialize(
     localDocuments: LocalDocumentsView,
@@ -364,7 +349,7 @@
     DEFAULT_INDEX_AUTO_CREATION_MIN_COLLECTION_SIZE;
 
   relativeIndexReadCostPerDocument =
-    DEFAULT_RELATIVE_INDEX_READ_COST_PER_DOCUMENT;
+    getDefaultRelativeIndexReadCostPerDocument();
 
   get indexManagerFieldIndexPlugin(): IndexManagerFieldIndexPlugin {
     const plugin = this.indexManager.fieldIndexPlugin;
