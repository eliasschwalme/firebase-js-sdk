/**
 * @license
 * Copyright 2017 Google LLC
 *
 * Licensed under the Apache License, Version 2.0 (the "License");
 * you may not use this file except in compliance with the License.
 * You may obtain a copy of the License at
 *
 *   http://www.apache.org/licenses/LICENSE-2.0
 *
 * Unless required by applicable law or agreed to in writing, software
 * distributed under the License is distributed on an "AS IS" BASIS,
 * WITHOUT WARRANTIES OR CONDITIONS OF ANY KIND, either express or implied.
 * See the License for the specific language governing permissions and
 * limitations under the License.
 */

import { BatchId, ListenSequenceNumber, TargetId } from '../core/types';
import { IndexKind } from '../model/field_index';
import { ResourcePath } from '../model/path';
import { BundledQuery } from '../protos/firestore_bundle_proto';
import {
  Document as ProtoDocument,
  DocumentsTarget as ProtoDocumentsTarget,
  QueryTarget as ProtoQueryTarget,
  Write as ProtoWrite
} from '../protos/firestore_proto_api';
import { debugAssert, fail } from '../util/assert';

import {
  EncodedResourcePath,
  encodeResourcePath
} from './encoded_resource_path';

// TODO(indexing): Remove this constant
const INDEXING_ENABLED = false;

export const INDEXING_SCHEMA_VERSION = 13;

/**
 * Schema Version for the Web client:
 * 1.  Initial version including Mutation Queue, Query Cache, and Remote
 *     Document Cache
 * 2.  Used to ensure a targetGlobal object exists and add targetCount to it. No
 *     longer required because migration 3 unconditionally clears it.
 * 3.  Dropped and re-created Query Cache to deal with cache corruption related
 *     to limbo resolution. Addresses
 *     https://github.com/firebase/firebase-ios-sdk/issues/1548
 * 4.  Multi-Tab Support.
 * 5.  Removal of held write acks.
 * 6.  Create document global for tracking document cache size.
 * 7.  Ensure every cached document has a sentinel row with a sequence number.
 * 8.  Add collection-parent index for Collection Group queries.
 * 9.  Change RemoteDocumentChanges store to be keyed by readTime rather than
 *     an auto-incrementing ID. This is required for Index-Free queries.
 * 10. Rewrite the canonical IDs to the explicit Protobuf-based format.
 * 11. Add bundles and named_queries for bundle support.
 * 12. Add document overlays.
 * 13. Add indexing support.
 */

export const SCHEMA_VERSION = INDEXING_ENABLED ? INDEXING_SCHEMA_VERSION : 12;

/**
 * Wrapper class to store timestamps (seconds and nanos) in IndexedDb objects.
 */
export class DbTimestamp {
  constructor(public seconds: number, public nanoseconds: number) {}
}

/** A timestamp type that can be used in IndexedDb keys. */
export type DbTimestampKey = [/* seconds */ number, /* nanos */ number];

// The key for the singleton object in the DbPrimaryClient is a single string.
export type DbPrimaryClientKey = typeof DbPrimaryClient.key;

/**
 * A singleton object to be stored in the 'owner' store in IndexedDb.
 *
 * A given database can have a single primary tab assigned at a given time. That
 * tab must validate that it is still holding the primary lease before every
 * operation that requires locked access. The primary tab should regularly
 * write an updated timestamp to this lease to prevent other tabs from
 * "stealing" the primary lease
 */
export class DbPrimaryClient {
  /**
   * Name of the IndexedDb object store.
   *
   * Note that the name 'owner' is chosen to ensure backwards compatibility with
   * older clients that only supported single locked access to the persistence
   * layer.
   */
  static store = 'owner';

  /**
   * The key string used for the single object that exists in the
   * DbPrimaryClient store.
   */
  static key = 'owner';

  constructor(
    public ownerId: string,
    /** Whether to allow shared access from multiple tabs. */
    public allowTabSynchronization: boolean,
    public leaseTimestampMs: number
  ) {}
}

/** Object keys in the 'mutationQueues' store are userId strings. */
export type DbMutationQueueKey = string;

/**
 * An object to be stored in the 'mutationQueues' store in IndexedDb.
 *
 * Each user gets a single queue of MutationBatches to apply to the server.
 * DbMutationQueue tracks the metadata about the queue.
 */
export class DbMutationQueue {
  /** Name of the IndexedDb object store.  */
  static store = 'mutationQueues';

  /** Keys are automatically assigned via the userId property. */
  static keyPath = 'userId';

  constructor(
    /**
     * The normalized user ID to which this queue belongs.
     */
    public userId: string,
    /**
     * An identifier for the highest numbered batch that has been acknowledged
     * by the server. All MutationBatches in this queue with batchIds less
     * than or equal to this value are considered to have been acknowledged by
     * the server.
     *
     * NOTE: this is deprecated and no longer used by the code.
     */
    public lastAcknowledgedBatchId: number,
    /**
     * A stream token that was previously sent by the server.
     *
     * See StreamingWriteRequest in datastore.proto for more details about
     * usage.
     *
     * After sending this token, earlier tokens may not be used anymore so
     * only a single stream token is retained.
     *
     * NOTE: this is deprecated and no longer used by the code.
     */
    public lastStreamToken: string
  ) {}
}

/** The 'mutations' store  is keyed by batch ID. */
export type DbMutationBatchKey = BatchId;

/**
 * An object to be stored in the 'mutations' store in IndexedDb.
 *
 * Represents a batch of user-level mutations intended to be sent to the server
 * in a single write. Each user-level batch gets a separate DbMutationBatch
 * with a new batchId.
 */
export class DbMutationBatch {
  /** Name of the IndexedDb object store.  */
  static store = 'mutations';

  /** Keys are automatically assigned via the userId, batchId properties. */
  static keyPath = 'batchId';

  /** The index name for lookup of mutations by user. */
  static userMutationsIndex = 'userMutationsIndex';

  /** The user mutations index is keyed by [userId, batchId] pairs. */
  static userMutationsKeyPath = ['userId', 'batchId'];

  constructor(
    /**
     * The normalized user ID to which this batch belongs.
     */
    public userId: string,
    /**
     * An identifier for this batch, allocated using an auto-generated key.
     */
    public batchId: BatchId,
    /**
     * The local write time of the batch, stored as milliseconds since the
     * epoch.
     */
    public localWriteTimeMs: number,
    /**
     * A list of "mutations" that represent a partial base state from when this
     * write batch was initially created. During local application of the write
     * batch, these baseMutations are applied prior to the real writes in order
     * to override certain document fields from the remote document cache. This
     * is necessary in the case of non-idempotent writes (e.g. `increment()`
     * transforms) to make sure that the local view of the modified documents
     * doesn't flicker if the remote document cache receives the result of the
     * non-idempotent write before the write is removed from the queue.
     *
     * These mutations are never sent to the backend.
     */
    public baseMutations: ProtoWrite[] | undefined,
    /**
     * A list of mutations to apply. All mutations will be applied atomically.
     *
     * Mutations are serialized via toMutation().
     */
    public mutations: ProtoWrite[]
  ) {}
}

/**
 * The key for a db document mutation, which is made up of a userID, path, and
 * batchId. Note that the path must be serialized into a form that indexedDB can
 * sort.
 */
export type DbDocumentMutationKey = [string, EncodedResourcePath, BatchId];

/**
 * An object to be stored in the 'documentMutations' store in IndexedDb.
 *
 * A manually maintained index of all the mutation batches that affect a given
 * document key. The rows in this table are references based on the contents of
 * DbMutationBatch.mutations.
 */
export class DbDocumentMutation {
  static store = 'documentMutations';

  /**
   * Creates a [userId] key for use in the DbDocumentMutations index to iterate
   * over all of a user's document mutations.
   */
  static prefixForUser(userId: string): [string] {
    return [userId];
  }

  /**
   * Creates a [userId, encodedPath] key for use in the DbDocumentMutations
   * index to iterate over all at document mutations for a given path or lower.
   */
  static prefixForPath(
    userId: string,
    path: ResourcePath
  ): [string, EncodedResourcePath] {
    return [userId, encodeResourcePath(path)];
  }

  /**
   * Creates a full index key of [userId, encodedPath, batchId] for inserting
   * and deleting into the DbDocumentMutations index.
   */
  static key(
    userId: string,
    path: ResourcePath,
    batchId: BatchId
  ): DbDocumentMutationKey {
    return [userId, encodeResourcePath(path), batchId];
  }

  /**
   * Because we store all the useful information for this store in the key,
   * there is no useful information to store as the value. The raw (unencoded)
   * path cannot be stored because IndexedDb doesn't store prototype
   * information.
   */
  static PLACEHOLDER = new DbDocumentMutation();

  private constructor() {}
}

/**
 * A key in the 'remoteDocuments' object store is a string array containing the
 * segments that make up the path.
 */
export type DbRemoteDocumentKey = string[];

/**
 * Represents the known absence of a document at a particular version.
 * Stored in IndexedDb as part of a DbRemoteDocument object.
 */
export class DbNoDocument {
  constructor(public path: string[], public readTime: DbTimestamp) {}
}

/**
 * Represents a document that is known to exist but whose data is unknown.
 * Stored in IndexedDb as part of a DbRemoteDocument object.
 */
export class DbUnknownDocument {
  constructor(public path: string[], public version: DbTimestamp) {}
}

/**
 * An object to be stored in the 'remoteDocuments' store in IndexedDb.
 * It represents either:
 *
 * - A complete document.
 * - A "no document" representing a document that is known not to exist (at
 * some version).
 * - An "unknown document" representing a document that is known to exist (at
 * some version) but whose contents are unknown.
 *
 * Note: This is the persisted equivalent of a MaybeDocument and could perhaps
 * be made more general if necessary.
 */
export class DbRemoteDocument {
  static store = 'remoteDocuments';

  /**
   * An index that provides access to all entries sorted by read time (which
   * corresponds to the last modification time of each row).
   *
   * This index is used to provide a changelog for Multi-Tab.
   */
  static readTimeIndex = 'readTimeIndex';

  static readTimeIndexPath = 'readTime';

  /**
   * An index that provides access to documents in a collection sorted by read
   * time.
   *
   * This index is used to allow the RemoteDocumentCache to fetch newly changed
   * documents in a collection.
   */
  static collectionReadTimeIndex = 'collectionReadTimeIndex';

  static collectionReadTimeIndexPath = ['parentPath', 'readTime'];

  // TODO: We are currently storing full document keys almost three times
  // (once as part of the primary key, once - partly - as `parentPath` and once
  // inside the encoded documents). During our next migration, we should
  // rewrite the primary key as parentPath + document ID which would allow us
  // to drop one value.

  constructor(
    /**
     * Set to an instance of DbUnknownDocument if the data for a document is
     * not known, but it is known that a document exists at the specified
     * version (e.g. it had a successful update applied to it)
     */
    public unknownDocument: DbUnknownDocument | null | undefined,
    /**
     * Set to an instance of a DbNoDocument if it is known that no document
     * exists.
     */
    public noDocument: DbNoDocument | null,
    /**
     * Set to an instance of a Document if there's a cached version of the
     * document.
     */
    public document: ProtoDocument | null,
    /**
     * Documents that were written to the remote document store based on
     * a write acknowledgment are marked with `hasCommittedMutations`. These
     * documents are potentially inconsistent with the backend's copy and use
     * the write's commit version as their document version.
     */
    public hasCommittedMutations: boolean | undefined,

    /**
     * When the document was read from the backend. Undefined for data written
     * prior to schema version 9.
     */
    public readTime: DbTimestampKey | undefined,

    /**
     * The path of the collection this document is part of. Undefined for data
     * written prior to schema version 9.
     */
    public parentPath: string[] | undefined
  ) {}
}

/**
 * Contains a single entry that has metadata about the remote document cache.
 */
export class DbRemoteDocumentGlobal {
  static store = 'remoteDocumentGlobal';

  static key = 'remoteDocumentGlobalKey';

  /**
   * @param byteSize - Approximately the total size in bytes of all the
   * documents in the document cache.
   */
  constructor(public byteSize: number) {}
}

export type DbRemoteDocumentGlobalKey = typeof DbRemoteDocumentGlobal.key;

/**
 * A key in the 'targets' object store is a targetId of the query.
 */
export type DbTargetKey = TargetId;

/**
 * The persisted type for a query nested with in the 'targets' store in
 * IndexedDb. We use the proto definitions for these two kinds of queries in
 * order to avoid writing extra serialization logic.
 */
export type DbQuery = ProtoQueryTarget | ProtoDocumentsTarget;

/**
 * An object to be stored in the 'targets' store in IndexedDb.
 *
 * This is based on and should be kept in sync with the proto used in the iOS
 * client.
 *
 * Each query the client listens to against the server is tracked on disk so
 * that the query can be efficiently resumed on restart.
 */
export class DbTarget {
  static store = 'targets';

  /** Keys are automatically assigned via the targetId property. */
  static keyPath = 'targetId';

  /** The name of the queryTargets index. */
  static queryTargetsIndexName = 'queryTargetsIndex';

  /**
   * The index of all canonicalIds to the targets that they match. This is not
   * a unique mapping because canonicalId does not promise a unique name for all
   * possible queries, so we append the targetId to make the mapping unique.
   */
  static queryTargetsKeyPath = ['canonicalId', 'targetId'];

  constructor(
    /**
     * An auto-generated sequential numeric identifier for the query.
     *
     * Queries are stored using their canonicalId as the key, but these
     * canonicalIds can be quite long so we additionally assign a unique
     * queryId which can be used by referenced data structures (e.g.
     * indexes) to minimize the on-disk cost.
     */
    public targetId: TargetId,
    /**
     * The canonical string representing this query. This is not unique.
     */
    public canonicalId: string,
    /**
     * The last readTime received from the Watch Service for this query.
     *
     * This is the same value as TargetChange.read_time in the protos.
     */
    public readTime: DbTimestamp,
    /**
     * An opaque, server-assigned token that allows watching a query to be
     * resumed after disconnecting without retransmitting all the data
     * that matches the query. The resume token essentially identifies a
     * point in time from which the server should resume sending results.
     *
     * This is related to the snapshotVersion in that the resumeToken
     * effectively also encodes that value, but the resumeToken is opaque
     * and sometimes encodes additional information.
     *
     * A consequence of this is that the resumeToken should be used when
     * asking the server to reason about where this client is in the watch
     * stream, but the client should use the snapshotVersion for its own
     * purposes.
     *
     * This is the same value as TargetChange.resume_token in the protos.
     */
    public resumeToken: string,
    /**
     * A sequence number representing the last time this query was
     * listened to, used for garbage collection purposes.
     *
     * Conventionally this would be a timestamp value, but device-local
     * clocks are unreliable and they must be able to create new listens
     * even while disconnected. Instead this should be a monotonically
     * increasing number that's incremented on each listen call.
     *
     * This is different from the queryId since the queryId is an
     * immutable identifier assigned to the Query on first use while
     * lastListenSequenceNumber is updated every time the query is
     * listened to.
     */
    public lastListenSequenceNumber: number,
    /**
     * Denotes the maximum snapshot version at which the associated query view
     * contained no limbo documents.  Undefined for data written prior to
     * schema version 9.
     */
    public lastLimboFreeSnapshotVersion: DbTimestamp | undefined,
    /**
     * The query for this target.
     *
     * Because canonical ids are not unique we must store the actual query. We
     * use the proto to have an object we can persist without having to
     * duplicate translation logic to and from a `Query` object.
     */
    public query: DbQuery
  ) {}
}

/**
 * The key for a DbTargetDocument, containing a targetId and an encoded resource
 * path.
 */
export type DbTargetDocumentKey = [TargetId, EncodedResourcePath];

/**
 * An object representing an association between a target and a document, or a
 * sentinel row marking the last sequence number at which a document was used.
 * Each document cached must have a corresponding sentinel row before lru
 * garbage collection is enabled.
 *
 * The target associations and sentinel rows are co-located so that orphaned
 * documents and their sequence numbers can be identified efficiently via a scan
 * of this store.
 */
export class DbTargetDocument {
  /** Name of the IndexedDb object store.  */
  static store = 'targetDocuments';

  /** Keys are automatically assigned via the targetId, path properties. */
  static keyPath = ['targetId', 'path'];

  /** The index name for the reverse index. */
  static documentTargetsIndex = 'documentTargetsIndex';

  /** We also need to create the reverse index for these properties. */
  static documentTargetsKeyPath = ['path', 'targetId'];

  constructor(
    /**
     * The targetId identifying a target or 0 for a sentinel row.
     */
    public targetId: TargetId,
    /**
     * The path to the document, as encoded in the key.
     */
    public path: EncodedResourcePath,
    /**
     * If this is a sentinel row, this should be the sequence number of the last
     * time the document specified by `path` was used. Otherwise, it should be
     * `undefined`.
     */
    public sequenceNumber?: ListenSequenceNumber
  ) {
    debugAssert(
      (targetId === 0) === (sequenceNumber !== undefined),
      'A target-document row must either have targetId == 0 and a defined sequence number, or a non-zero targetId and no sequence number'
    );
  }
}

/**
 * The type to represent the single allowed key for the DbTargetGlobal store.
 */
export type DbTargetGlobalKey = typeof DbTargetGlobal.key;

/**
 * A record of global state tracked across all Targets, tracked separately
 * to avoid the need for extra indexes.
 *
 * This should be kept in-sync with the proto used in the iOS client.
 */
export class DbTargetGlobal {
  /**
   * The key string used for the single object that exists in the
   * DbTargetGlobal store.
   */
  static key = 'targetGlobalKey';
  static store = 'targetGlobal';

  constructor(
    /**
     * The highest numbered target id across all targets.
     *
     * See DbTarget.targetId.
     */
    public highestTargetId: TargetId,
    /**
     * The highest numbered lastListenSequenceNumber across all targets.
     *
     * See DbTarget.lastListenSequenceNumber.
     */
    public highestListenSequenceNumber: number,
    /**
     * A global snapshot version representing the last consistent snapshot we
     * received from the backend. This is monotonically increasing and any
     * snapshots received from the backend prior to this version (e.g. for
     * targets resumed with a resumeToken) should be suppressed (buffered)
     * until the backend has caught up to this snapshot version again. This
     * prevents our cache from ever going backwards in time.
     */
    public lastRemoteSnapshotVersion: DbTimestamp,
    /**
     * The number of targets persisted.
     */
    public targetCount: number
  ) {}
}

/**
 * The key for a DbCollectionParent entry, containing the collection ID
 * and the parent path that contains it. Note that the parent path will be an
 * empty path in the case of root-level collections.
 */
export type DbCollectionParentKey = [string, EncodedResourcePath];

/**
 * An object representing an association between a Collection id (e.g. 'messages')
 * to a parent path (e.g. '/chats/123') that contains it as a (sub)collection.
 * This is used to efficiently find all collections to query when performing
 * a Collection Group query.
 */
export class DbCollectionParent {
  /** Name of the IndexedDb object store. */
  static store = 'collectionParents';

  /** Keys are automatically assigned via the collectionId, parent properties. */
  static keyPath = ['collectionId', 'parent'];

  constructor(
    /**
     * The collectionId (e.g. 'messages')
     */
    public collectionId: string,
    /**
     * The path to the parent (either a document location or an empty path for
     * a root-level collection).
     */
    public parent: EncodedResourcePath
  ) {}
}

/**
 * A record of the metadata state of each client.
 *
 * PORTING NOTE: This is used to synchronize multi-tab state and does not need
 * to be ported to iOS or Android.
 */
export class DbClientMetadata {
  /** Name of the IndexedDb object store. */
  static store = 'clientMetadata';

  /** Keys are automatically assigned via the clientId properties. */
  static keyPath = 'clientId';

  constructor(
    // Note: Previous schema versions included a field
    // "lastProcessedDocumentChangeId". Don't use anymore.

    /** The auto-generated client id assigned at client startup. */
    public clientId: string,
    /** The last time this state was updated. */
    public updateTimeMs: number,
    /** Whether the client's network connection is enabled. */
    public networkEnabled: boolean,
    /** Whether this client is running in a foreground tab. */
    public inForeground: boolean
  ) {}
}

/** Object keys in the 'clientMetadata' store are clientId strings. */
export type DbClientMetadataKey = string;

export type DbBundlesKey = string;

/** An object representing a bundle loaded by the SDK. */
export class DbBundle {
  /** Name of the IndexedDb object store. */
  static store = 'bundles';

  static keyPath = 'bundleId';

  constructor(
    /** The ID of the loaded bundle. */
    public bundleId: string,
    /** The create time of the loaded bundle. */
    public createTime: DbTimestamp,
    /** The schema version of the loaded bundle. */
    public version: number
  ) {}
}

export type DbNamedQueriesKey = string;

/** An object representing a named query loaded by the SDK via a bundle. */
export class DbNamedQuery {
  /** Name of the IndexedDb object store. */
  static store = 'namedQueries';

  static keyPath = 'name';

  constructor(
    /** The name of the query. */
    public name: string,
    /** The read time of the results saved in the bundle from the named query. */
    public readTime: DbTimestamp,
    /** The query saved in the bundle. */
    public bundledQuery: BundledQuery
  ) {}
}

/** The key for each index consisting of just the index id. */
export type DbIndexConfigurationKey = number;

/** An object representing the global configuration for a field index. */
export class DbIndexConfiguration {
  /** Name of the IndexedDb object store. */
  static store = 'indexConfiguration';

  static keyPath = 'indexId';

  /**
   * An index that provides access to the index configurations by collection
   * group.
   *
   * PORTING NOTE: iOS and Android maintain this index in-memory, but this is
   * not possible here as the Web client supports concurrent access to
   * persistence via multi-tab.
   */
  static collectionGroupIndex = 'collectionGroupIndex';

  static collectionGroupIndexPath = 'collectionGroup';

  constructor(
    /**
     * The index id for this entry. Undefined for indexes that are not yet
     * persisted.
     */
    public indexId: number | undefined,
    /** The collection group this index belongs to. */
    public collectionGroup: string,
    /** The fields to index for this index. */
    public fields: Array<[name: string, kind: IndexKind]>
  ) {}
}

/** The key for each index state consisting of the index id and its user id. */
export type DbIndexStateKey = [number, string];

/**
 * An object describing how up-to-date the index backfill is for each user and
 * index.
 */
export class DbIndexState {
  /** Name of the IndexedDb object store. */
  static store = 'indexState';

  static keyPath = ['indexId', 'uid'];

  /**
   * An index that provides access to documents in a collection sorted by last
   * update time. Used by the backfiller.
   *
   * PORTING NOTE: iOS and Android maintain this index in-memory, but this is
   * not possible here as the Web client supports concurrent access to
   * persistence via multi-tab.
   */
  static sequenceNumberIndex = 'sequenceNumberIndex';

  static sequenceNumberIndexPath = ['uid', 'sequenceNumber'];

  constructor(
    /** The index id for this entry. */
    public indexId: number,
    /** The user id for this entry. */
    public uid: string,
    /**
     * A number that indicates when the index was last updated (relative to
     * other indexes).
     */
    public sequenceNumber: number,
    /**
     * The latest read time that has been indexed by Firestore for this field
     * index. Set to `{seconds: 0, nanos: 0}` if no documents have been indexed.
     */
    public readTime: DbTimestamp,
    /**
     * The last document that has been indexed for this field index. Empty if
     * no documents have been indexed.
     */
    public documentKey: EncodedResourcePath,
    /**
     * The largest mutation batch id that has been processed for this index. -1
     * if no mutations have been indexed.
     */
    public largestBatchId: number
  ) {}
}

/**
 * The key for each index entry consists of the index id and its user id,
 * the encoded array and directional value for the indexed fields as well as
 * the encoded document path for the indexed document.
 */
export type DbIndexEntryKey = [number, string, Uint8Array, Uint8Array, string];

/** An object that stores the encoded entries for all documents and fields. */
export class DbIndexEntry {
  /** Name of the IndexedDb object store. */
  static store = 'indexEntries';

  static keyPath = [
    'indexId',
    'uid',
    'arrayValue',
    'directionalValue',
    'documentKey'
  ];

  constructor(
    /** The index id for this entry. */
    public indexId: number,
    /** The user id for this entry. */
    public uid: string,
    /** The encoded array index value for this entry. */
    public arrayValue: Uint8Array,
    /** The encoded directional value for equality and inequality filters. */
    public directionalValue: Uint8Array,
    /** The document key this entry points to. */
    public documentKey: EncodedResourcePath
  ) {}
}

export type DbDocumentOverlayKey = [
  /* userId */ string,
  /* collectionPath */ string,
  /* documentId */ string
];

/**
 * An object representing a document overlay.
 */
export class DbDocumentOverlay {
  /** Name of the IndexedDb object store. */
  static store = 'documentOverlays';

  static keyPath = ['userId', 'collectionPath', 'documentId'];

  static collectionPathOverlayIndex = 'collectionPathOverlayIndex';
  static collectionPathOverlayIndexPath = [
    'userId',
    'collectionPath',
    'largestBatchId'
  ];

  static collectionGroupOverlayIndex = 'collectionGroupOverlayIndex';
  static collectionGroupOverlayIndexPath = [
    'userId',
    'collectionGroup',
    'largestBatchId'
  ];

  constructor(
    /** The user ID to whom this overlay belongs. */
    public userId: string,
    /** The path to the collection that contains the document. */
    public collectionPath: string,
    /** The ID (key) of the document within the collection. */
    public documentId: string,
    /** The collection group to which the document belongs. */
    public collectionGroup: string,
    /** The largest batch ID that's been applied for this overlay. */
    public largestBatchId: number,
    /** The overlay mutation. */
    public overlayMutation: ProtoWrite
  ) {}
}

// Visible for testing
export const V1_STORES = [
  DbMutationQueue.store,
  DbMutationBatch.store,
  DbDocumentMutation.store,
  DbRemoteDocument.store,
  DbTarget.store,
  DbPrimaryClient.store,
  DbTargetGlobal.store,
  DbTargetDocument.store
];

// V2 is no longer usable (see comment at top of file)

// Visible for testing
export const V3_STORES = V1_STORES;

// Note: DbRemoteDocumentChanges is no longer used and dropped with v9.
export const V4_STORES = [...V3_STORES, DbClientMetadata.store];

// V5 does not change the set of stores.

export const V6_STORES = [...V4_STORES, DbRemoteDocumentGlobal.store];

// V7 does not change the set of stores.

export const V8_STORES = [...V6_STORES, DbCollectionParent.store];

// V9 does not change the set of stores.

// V10 does not change the set of stores.

export const V11_STORES = [...V8_STORES, DbBundle.store, DbNamedQuery.store];

export const V12_STORES = [...V11_STORES, DbDocumentOverlay.store];

export const V13_STORES = [
  ...V12_STORES,
  DbIndexConfiguration.store,
  DbIndexState.store,
  DbIndexEntry.store
];

/**
 * The list of all default IndexedDB stores used throughout the SDK. This is
 * used when creating transactions so that access across all stores is done
 * atomically.
 */
<<<<<<< HEAD
export const ALL_STORES = V12_STORES;
=======
export const ALL_STORES = V11_STORES;

/** Returns the object stores for the provided schema. */
export function getObjectStores(schemaVersion: number): string[] {
  if (schemaVersion === 12) {
    return V12_STORES;
  } else if (schemaVersion === 11) {
    return V11_STORES;
  } else {
    fail('Only schema version 11 and 12 are supported');
  }
}
>>>>>>> c1b9cf12
<|MERGE_RESOLUTION|>--- conflicted
+++ resolved
@@ -915,19 +915,17 @@
  * used when creating transactions so that access across all stores is done
  * atomically.
  */
-<<<<<<< HEAD
 export const ALL_STORES = V12_STORES;
-=======
-export const ALL_STORES = V11_STORES;
 
 /** Returns the object stores for the provided schema. */
 export function getObjectStores(schemaVersion: number): string[] {
-  if (schemaVersion === 12) {
+  if (schemaVersion === 13) {
+    return V13_STORES;
+  } else if (schemaVersion === 12) {
     return V12_STORES;
   } else if (schemaVersion === 11) {
     return V11_STORES;
   } else {
-    fail('Only schema version 11 and 12 are supported');
+    fail('Only schema version 11 and 12 and 13 are supported');
   }
-}
->>>>>>> c1b9cf12
+}