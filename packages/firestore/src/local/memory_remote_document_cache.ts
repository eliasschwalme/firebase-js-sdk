/**
 * @license
 * Copyright 2017 Google LLC
 *
 * Licensed under the Apache License, Version 2.0 (the "License");
 * you may not use this file except in compliance with the License.
 * You may obtain a copy of the License at
 *
 *   http://www.apache.org/licenses/LICENSE-2.0
 *
 * Unless required by applicable law or agreed to in writing, software
 * distributed under the License is distributed on an "AS IS" BASIS,
 * WITHOUT WARRANTIES OR CONDITIONS OF ANY KIND, either express or implied.
 * See the License for the specific language governing permissions and
 * limitations under the License.
 */

import { Query, queryMatches } from '../core/query';
import { SnapshotVersion } from '../core/snapshot_version';
import {
  DocumentKeySet,
  MutableDocumentMap,
  mutableDocumentMap,
  OverlayMap
} from '../model/collections';
import { Document, MutableDocument } from '../model/document';
import { DocumentKey } from '../model/document_key';
import {
  IndexOffset,
  indexOffsetComparator,
  newIndexOffsetFromDocument
} from '../model/field_index';
<<<<<<< HEAD
import { FieldMask } from '../model/field_mask';
import { ResourcePath } from '../model/path';
=======
>>>>>>> 5825aaf4
import { debugAssert, fail } from '../util/assert';
import { SortedMap } from '../util/sorted_map';

import { IndexManager } from './index_manager';
import { PersistencePromise } from './persistence_promise';
import { PersistenceTransaction } from './persistence_transaction';
import { AggregateContext } from './query_engine';
import { RemoteDocumentCache } from './remote_document_cache';
import { RemoteDocumentChangeBuffer } from './remote_document_change_buffer';

export type DocumentSizer = (doc: Document) => number;

/** Miscellaneous collection types / constants. */
interface MemoryRemoteDocumentCacheEntry {
  document: Document;
  size: number;
}

type DocumentEntryMap = SortedMap<DocumentKey, MemoryRemoteDocumentCacheEntry>;
function documentEntryMap(): DocumentEntryMap {
  return new SortedMap<DocumentKey, MemoryRemoteDocumentCacheEntry>(
    DocumentKey.comparator
  );
}

export interface MemoryRemoteDocumentCache extends RemoteDocumentCache {
  forEachDocumentKey(
    transaction: PersistenceTransaction,
    f: (key: DocumentKey) => PersistencePromise<void>
  ): PersistencePromise<void>;
}

/**
 * The memory-only RemoteDocumentCache for IndexedDb. To construct, invoke
 * `newMemoryRemoteDocumentCache()`.
 */
class MemoryRemoteDocumentCacheImpl implements MemoryRemoteDocumentCache {
  /** Underlying cache of documents and their read times. */
  private docs = documentEntryMap();
  private indexManager!: IndexManager;

  /** Size of all cached documents. */
  private size = 0;

  /**
   * @param sizer - Used to assess the size of a document. For eager GC, this is
   * expected to just return 0 to avoid unnecessarily doing the work of
   * calculating the size.
   */
  constructor(private readonly sizer: DocumentSizer) {}

  setIndexManager(indexManager: IndexManager): void {
    this.indexManager = indexManager;
  }

  /**
   * Adds the supplied entry to the cache and updates the cache size as appropriate.
   *
   * All calls of `addEntry`  are required to go through the RemoteDocumentChangeBuffer
   * returned by `newChangeBuffer()`.
   */
  addEntry(
    transaction: PersistenceTransaction,
    doc: MutableDocument
  ): PersistencePromise<void> {
    debugAssert(
      !doc.readTime.isEqual(SnapshotVersion.min()),
      'Cannot add a document with a read time of zero'
    );

    const key = doc.key;
    const entry = this.docs.get(key);
    const previousSize = entry ? entry.size : 0;
    const currentSize = this.sizer(doc);

    this.docs = this.docs.insert(key, {
      document: doc.mutableCopy(),
      size: currentSize
    });

    this.size += currentSize - previousSize;

    return this.indexManager.addToCollectionParentIndex(
      transaction,
      key.path.popLast()
    );
  }

  /**
   * Removes the specified entry from the cache and updates the cache size as appropriate.
   *
   * All calls of `removeEntry` are required to go through the RemoteDocumentChangeBuffer
   * returned by `newChangeBuffer()`.
   */
  removeEntry(documentKey: DocumentKey): void {
    const entry = this.docs.get(documentKey);
    if (entry) {
      this.docs = this.docs.remove(documentKey);
      this.size -= entry.size;
    }
  }

  getEntry(
    transaction: PersistenceTransaction,
    documentKey: DocumentKey
  ): PersistencePromise<MutableDocument> {
    const entry = this.docs.get(documentKey);
    return PersistencePromise.resolve(
      entry
        ? entry.document.mutableCopy()
        : MutableDocument.newInvalidDocument(documentKey)
    );
  }

  getEntries(
    transaction: PersistenceTransaction,
    documentKeys: DocumentKeySet,
    projectionMask: FieldMask | undefined
  ): PersistencePromise<MutableDocumentMap> {
    let results = mutableDocumentMap();
    documentKeys.forEach(documentKey => {
      const entry = this.docs.get(documentKey);
      results = results.insert(
        documentKey,
        entry
          ? entry.document.mutableCopy()
          : MutableDocument.newInvalidDocument(documentKey)
      );
    });
    return PersistencePromise.resolve(results);
  }

  getDocumentsMatchingQuery(
    transaction: PersistenceTransaction,
<<<<<<< HEAD
    collectionPath: ResourcePath,
    offset: IndexOffset,
    context: AggregateContext | undefined
=======
    query: Query,
    offset: IndexOffset,
    mutatedDocs: OverlayMap
>>>>>>> 5825aaf4
  ): PersistencePromise<MutableDocumentMap> {
    let results = mutableDocumentMap();

    // Documents are ordered by key, so we can use a prefix scan to narrow down
    // the documents we need to match the query against.
    const collectionPath = query.path;
    const prefix = new DocumentKey(collectionPath.child(''));
    const iterator = this.docs.getIteratorFrom(prefix);
    while (iterator.hasNext()) {
      const {
        key,
        value: { document }
      } = iterator.getNext();
      if (!collectionPath.isPrefixOf(key.path)) {
        break;
      }
      if (key.path.length > collectionPath.length + 1) {
        // Exclude entries from subcollections.
        continue;
      }
      if (
        indexOffsetComparator(newIndexOffsetFromDocument(document), offset) <= 0
      ) {
        // The document sorts before the offset.
        continue;
      }
      if (!mutatedDocs.has(document.key) && !queryMatches(query, document)) {
        // The document cannot possibly match the query.
        continue;
      }

      results = results.insert(document.key, document.mutableCopy());
    }
    return PersistencePromise.resolve(results);
  }

  getAllFromCollectionGroup(
    transaction: PersistenceTransaction,
    collectionGroup: string,
    offset: IndexOffset,
    limti: number
  ): PersistencePromise<MutableDocumentMap> {
    // This method should only be called from the IndexBackfiller if persistence
    // is enabled.
    fail('getAllFromCollectionGroup() is not supported.');
  }

  forEachDocumentKey(
    transaction: PersistenceTransaction,
    f: (key: DocumentKey) => PersistencePromise<void>
  ): PersistencePromise<void> {
    return PersistencePromise.forEach(this.docs, (key: DocumentKey) => f(key));
  }

  newChangeBuffer(options?: {
    trackRemovals: boolean;
  }): RemoteDocumentChangeBuffer {
    // `trackRemovals` is ignores since the MemoryRemoteDocumentCache keeps
    // a separate changelog and does not need special handling for removals.
    return new MemoryRemoteDocumentChangeBuffer(this);
  }

  getSize(txn: PersistenceTransaction): PersistencePromise<number> {
    return PersistencePromise.resolve(this.size);
  }
}

/**
 * Creates a new memory-only RemoteDocumentCache.
 *
 * @param sizer - Used to assess the size of a document. For eager GC, this is
 * expected to just return 0 to avoid unnecessarily doing the work of
 * calculating the size.
 */
export function newMemoryRemoteDocumentCache(
  sizer: DocumentSizer
): MemoryRemoteDocumentCache {
  return new MemoryRemoteDocumentCacheImpl(sizer);
}

/**
 * Handles the details of adding and updating documents in the MemoryRemoteDocumentCache.
 */
class MemoryRemoteDocumentChangeBuffer extends RemoteDocumentChangeBuffer {
  constructor(private readonly documentCache: MemoryRemoteDocumentCacheImpl) {
    super();
  }

  protected applyChanges(
    transaction: PersistenceTransaction
  ): PersistencePromise<void> {
    const promises: Array<PersistencePromise<void>> = [];
    this.changes.forEach((key, doc) => {
      if (doc.isValidDocument()) {
        promises.push(this.documentCache.addEntry(transaction, doc));
      } else {
        this.documentCache.removeEntry(key);
      }
    });
    return PersistencePromise.waitFor(promises);
  }

  protected getFromCache(
    transaction: PersistenceTransaction,
    documentKey: DocumentKey
  ): PersistencePromise<MutableDocument> {
    return this.documentCache.getEntry(transaction, documentKey);
  }

  protected getAllFromCache(
    transaction: PersistenceTransaction,
    documentKeys: DocumentKeySet
  ): PersistencePromise<MutableDocumentMap> {
    return this.documentCache.getEntries(transaction, documentKeys, undefined);
  }
}<|MERGE_RESOLUTION|>--- conflicted
+++ resolved
@@ -30,11 +30,8 @@
   indexOffsetComparator,
   newIndexOffsetFromDocument
 } from '../model/field_index';
-<<<<<<< HEAD
 import { FieldMask } from '../model/field_mask';
 import { ResourcePath } from '../model/path';
-=======
->>>>>>> 5825aaf4
 import { debugAssert, fail } from '../util/assert';
 import { SortedMap } from '../util/sorted_map';
 
@@ -169,15 +166,10 @@
 
   getDocumentsMatchingQuery(
     transaction: PersistenceTransaction,
-<<<<<<< HEAD
-    collectionPath: ResourcePath,
-    offset: IndexOffset,
-    context: AggregateContext | undefined
-=======
     query: Query,
     offset: IndexOffset,
-    mutatedDocs: OverlayMap
->>>>>>> 5825aaf4
+    mutatedDocs: OverlayMap,
+    context: AggregateContext | undefined
   ): PersistencePromise<MutableDocumentMap> {
     let results = mutableDocumentMap();
 
