--- conflicted
+++ resolved
@@ -15,20 +15,13 @@
  * limitations under the License.
  */
 
-import { isIndexedDbTransactionError } from '../local/simple_db';
-import { PlatformSupport } from '../platform/platform';
-import { ExponentialBackoff } from '../remote/backoff';
-
 import { debugAssert, fail } from './assert';
 import { Code, FirestoreError } from './error';
 import { logDebug, logError } from './log';
 import { Deferred } from './promise';
-<<<<<<< HEAD
-=======
 import { ExponentialBackoff } from '../remote/backoff';
 import { isIndexedDbTransactionError } from '../local/simple_db';
 import { getWindow } from '../platform/dom';
->>>>>>> af0c4300
 
 const LOG_TAG = 'AsyncQueue';
 
