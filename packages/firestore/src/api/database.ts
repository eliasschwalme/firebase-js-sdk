--- conflicted
+++ resolved
@@ -111,17 +111,13 @@
   valueDescription,
   validateIsNotUsedTogether
 } from '../util/input_validation';
-<<<<<<< HEAD
 import {
   getLogLevel,
   logError,
   LogLevel,
-  setLogLevel,
+  setLogLevel as setClientLogLevel,
   logWarn
 } from '../util/log';
-=======
-import { logError, setLogLevel as setClientLogLevel } from '../util/log';
->>>>>>> 8939aeca
 import { AutoId } from '../util/misc';
 import { Deferred } from '../util/promise';
 import { FieldPath as ExternalFieldPath } from './field_path';
