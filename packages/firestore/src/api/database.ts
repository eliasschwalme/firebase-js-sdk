--- conflicted
+++ resolved
@@ -18,24 +18,6 @@
 import { FirebaseApp } from '@firebase/app-types';
 import { _FirebaseApp, FirebaseService } from '@firebase/app-types/private';
 import {
-<<<<<<< HEAD
-  cast,
-  validateIsNotUsedTogether,
-  validateSetOptions
-} from '../util/input_validation';
-import { setLogLevel as setClientLogLevel } from '../util/log';
-import { FieldPath as ExpFieldPath } from '../../lite/src/api/field_path';
-import {
-  CompleteFn,
-  ErrorFn,
-  isPartialObserver,
-  NextFn,
-  PartialObserver,
-  Unsubscribe
-} from './observer';
-import { UntypedFirestoreDataConverter } from './user_data_reader';
-import { UserDataWriter } from './user_data_writer';
-=======
   CollectionReference as PublicCollectionReference,
   DocumentChange as PublicDocumentChange,
   DocumentChangeType as PublicDocumentChangeType,
@@ -65,7 +47,6 @@
 
 import { DatabaseId } from '../core/database_info';
 import { Bytes } from '../exp/bytes';
->>>>>>> 487f8e1d
 import {
   clearIndexedDbPersistence,
   disableNetwork,
@@ -113,19 +94,8 @@
   onSnapshotsInSync,
   setDoc,
   updateDoc,
-<<<<<<< HEAD
-  where,
-  executeWrite
-} from '../../exp/src/api/reference';
-import { LRU_COLLECTION_DISABLED } from '../local/lru_garbage_collector';
-import { Compat } from '../compat/compat';
-import { ApiLoadBundleTask, LoadBundleTask } from './bundle';
-import { makeDatabaseInfo } from '../../lite/src/api/database';
-import { WriteBatch as ExpWriteBatch } from '../../exp/src/api/write_batch';
-=======
   Unsubscribe
 } from '../exp/reference_impl';
-import { DEFAULT_HOST } from '../exp/settings';
 import {
   DocumentChange as ExpDocumentChange,
   DocumentSnapshot as ExpDocumentSnapshot,
@@ -133,7 +103,6 @@
   snapshotEqual,
   SnapshotMetadata
 } from '../exp/snapshot';
->>>>>>> 487f8e1d
 import {
   runTransaction,
   Transaction as ExpTransaction
@@ -149,7 +118,7 @@
   validateIsNotUsedTogether,
   validateSetOptions
 } from '../util/input_validation';
-import { logWarn, setLogLevel as setClientLogLevel } from '../util/log';
+import { setLogLevel as setClientLogLevel } from '../util/log';
 
 import { Blob } from './blob';
 import { LoadBundleTask } from './bundle';
