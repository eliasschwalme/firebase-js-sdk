{
  "name": "firebase-size-analysis",
  "version": "0.1.0",
  "private": true,
  "description": "A template package for new firebase packages",
  "author": "Firebase <firebase-support@google.com> (https://firebase.google.com/)",
  "main": "dist/index.cjs.js",
  "esm2017": "dist/index.esm2017.js",
  "files": ["dist"],
  "scripts": {
    "lint": "eslint -c .eslintrc.js '**/*.ts' --ignore-path '../../.gitignore'",
    "lint:fix": "eslint --fix -c .eslintrc.js '**/*.ts' --ignore-path '../../.gitignore'",
    "test": "run-p lint test:node",
    "test:ci": "node ../../scripts/run_tests_in_ci.js -s test:node",
    "pretest:node": "tsc -p test/test-inputs && rollup -c",
    "test:node": "TS_NODE_COMPILER_OPTIONS='{\"module\":\"commonjs\"}' nyc --reporter lcovonly -- mocha **/*.test.ts --config ../../config/mocharc.node.js --timeout 60000"
  },
  "dependencies": {
    "rollup": "2.33.1",
    "@rollup/plugin-commonjs": "15.1.0",
    "@rollup/plugin-json": "4.1.0",
    "@rollup/plugin-node-resolve": "9.0.0",
    "rollup-plugin-replace": "2.2.0",
    "rollup-plugin-typescript2": "0.29.0",
    "@rollup/plugin-virtual": "2.0.3",
    "webpack": "4.44.2",
    "@types/webpack": "4.41.24",
    "webpack-virtual-modules": "0.3.2",
    "child-process-promise": "2.2.1",
    "memfs": "3.2.0",
    "tmp": "0.2.1",
    "typescript": "4.0.5",
<<<<<<< HEAD
    "terser": "5.3.8",
    "yargs": "16.1.0",
    "@firebase/util": "0.3.3",
=======
    "terser": "5.3.5",
    "yargs": "16.0.3",
    "@firebase/util": "0.3.4",
>>>>>>> fc358f6e
    "gzip-size": "5.1.1"
  },
  "license": "Apache-2.0",
  "devDependencies": {
    "@firebase/logger": "0.2.6",
    "@firebase/app": "0.6.13"
  },
  "repository": {
    "directory": "repo-scripts/size-analysis",
    "type": "git",
    "url": "https://github.com/firebase/firebase-js-sdk.git"
  },
  "bugs": {
    "url": "https://github.com/firebase/firebase-js-sdk/issues"
  },
  "nyc": {
    "extension": [
      ".ts"
    ],
    "reportDir": "./coverage/node"
  }
}<|MERGE_RESOLUTION|>--- conflicted
+++ resolved
@@ -30,15 +30,9 @@
     "memfs": "3.2.0",
     "tmp": "0.2.1",
     "typescript": "4.0.5",
-<<<<<<< HEAD
     "terser": "5.3.8",
     "yargs": "16.1.0",
-    "@firebase/util": "0.3.3",
-=======
-    "terser": "5.3.5",
-    "yargs": "16.0.3",
     "@firebase/util": "0.3.4",
->>>>>>> fc358f6e
     "gzip-size": "5.1.1"
   },
   "license": "Apache-2.0",
